--- conflicted
+++ resolved
@@ -9,14 +9,8 @@
 }
 
 if (process.env.RUN_AGAINST_LOCAL_SERVICES === '1') {
-<<<<<<< HEAD
-  process.env.SUPERTOKENS_API_KEY = process.env.SUPERTOKENS_API_KEY ?? 'bubatzbieber6942096420';
-  process.env.SUPERTOKENS_CONNECTION_URI =
-    process.env.SUPERTOKENS_CONNECTION_URI ?? 'http://localhost:3567';
-=======
   const dotenv = await import('dotenv');
   dotenv.config({ path: import.meta.dirname + '/packages/services/server/.env.template' });
->>>>>>> 5307b0c2
   // It seems that this has to be set in the environment that the cypress cli is executed from.
   // process.env.CYPRESS_BASE_URL = process.env.CYPRESS_BASE_URL ?? 'http://localhost:3000';
 }
