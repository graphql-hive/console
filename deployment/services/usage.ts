--- conflicted
+++ resolved
@@ -64,11 +64,7 @@
         env: {
           ...environment.envVars,
           SENTRY: sentry.enabled ? '1' : '0',
-<<<<<<< HEAD
-          REQUEST_LOGGING: '1',
-=======
           REQUEST_LOGGING: '0',
->>>>>>> 8c3413a2
           KAFKA_BUFFER_SIZE: kafka.config.bufferSize,
           KAFKA_SASL_MECHANISM: kafka.config.saslMechanism,
           KAFKA_CONCURRENCY: kafka.config.concurrency,
