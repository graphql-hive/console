--- conflicted
+++ resolved
@@ -137,75 +137,4 @@
     with:
       cliVersion: ${{ needs.extract-cli-version.outputs.version }}
       publishLatest: false
-<<<<<<< HEAD
-    secrets: inherit
-
-  cargo:
-    needs: [npm]
-    runs-on: ubuntu-22.04
-    permissions:
-      pull-requests: write
-      actions: write
-      contents: write
-    steps:
-      - name: checkout
-        uses: actions/checkout@11bd71901bbe5b1630ceea73d27597364c9af683 # v4
-        with:
-          fetch-depth: 2
-          token: ${{ secrets.BOT_GITHUB_TOKEN }}
-
-      - name: setup environment
-        uses: ./.github/actions/setup
-        with:
-          codegen: false # no need to run because release script will run it anyway
-          actor: alpha-rust
-
-      - uses: dtolnay/rust-toolchain@stable
-        with:
-          toolchain: stable
-
-      - name: extract published plugin version
-        id: plugin-crate
-        if:
-          needs.npm.outputs.published && contains(needs.npm.outputs.publishedPackages,
-          '"hive-apollo-router-plugin"')
-        run: |
-          cargo install set-cargo-version
-          echo '${{needs.npm.outputs.publishedPackages}}' > published.json
-
-          VERSION=`echo $(jq -r '.[] | select(.name | endswith("hive-apollo-router-plugin")).version' published.json)`
-          set-cargo-version ./packages/libraries/router/Cargo.toml $VERSION
-
-      - name: extract published sdk version
-        id: sdk-crate
-        if:
-          needs.npm.outputs.published && contains(needs.npm.outputs.publishedPackages,
-          '"hive-console-sdk-rs"')
-        run: |
-          cargo install set-cargo-version
-          echo '${{needs.npm.outputs.publishedPackages}}' > published.json
-
-          VERSION=`echo $(jq -r '.[] | select(.name | endswith("hive-console-sdk-rs")).version' published.json)`
-          set-cargo-version ./packages/libraries/sdk-rs/Cargo.toml $VERSION
-
-          echo "crate_publish=true" >> $GITHUB_OUTPUT
-
-          # Find and replace the version of "hive-console-sdk" dependency in router Cargo.toml
-          if [ -f ./packages/libraries/router/Cargo.toml ]; then
-            SDK_VERSION_LINE=$(grep -n 'hive-console-sdk' ./packages/libraries/router/Cargo.toml | head -n 1 | cut -d: -f1)
-            if [ ! -z "$SDK_VERSION_LINE" ]; then
-              sed -i "${SDK_VERSION_LINE}s/version = \".*\"/version = \"$VERSION\"/" ./packages/libraries/router/Cargo.toml
-            fi
-          fi
-
-      - name: release to Crates.io
-        if:
-          steps.sdk-crate.outputs.crate_publish == 'true' ||
-          steps.plugin-crate.outputs.crate_publish == 'true'
-        continue-on-error: true
-        run: |
-          cargo login ${{ secrets.CARGO_REGISTRY_TOKEN }}
-          cargo publish --allow-dirty --no-verify
-=======
-    secrets: inherit
->>>>>>> 7c7365b6
+    secrets: inherit