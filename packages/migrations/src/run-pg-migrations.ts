--- conflicted
+++ resolved
@@ -163,10 +163,7 @@
       await import('./actions/2025.02.21T00-00-00.schema-versions-metadata-attributes'),
       await import('./actions/2025.03.20T00-00-00.dangerous_breaking'),
       await import('./actions/2025.05.14T00-00-00.cascade-deletion-indices-2'),
-<<<<<<< HEAD
+      await import('./actions/2025.05.15T00-00-00.redundant-indices'),
       await import('./actions/2025.05.15T00-00-00.contracts-foreign-key-constraint-fix'),
-=======
-      await import('./actions/2025.05.15T00-00-00.redundant-indices'),
->>>>>>> 0109982b
     ],
   });