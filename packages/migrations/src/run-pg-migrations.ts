import migration_2023_07_27T11_44_36_graphql_endpoint from './actions/2023.07.27T11.44.36.graphql-endpoint';
import { type DatabasePool } from 'slonik';
import migration_2021_03_05T19_06_23_initial from './actions/2021-03-05T19-06-23.initial';
import migration_2021_03_08T11_02_26_urls from './actions/2021-03-08T11-02-26.urls';
import migration_2021_03_09T10_30_35_roles from './actions/2021-03-09T10-30-35.roles';
import migration_2021_03_09T14_02_34_activities from './actions/2021-03-09T14-02-34.activities';
import migration_2021_03_15T19_32_01_commit_project_id from './actions/2021-03-15T19-32-01.commit-project-id';
import migration_2021_04_20T11_30_30_tokens from './actions/2021-04-20T11-30-30.tokens';
import migration_2021_04_30T07_01_57_token_per_target from './actions/2021-04-30T07-01-57.token-per-target';
import migration_2021_04_30T11_47_26_validation from './actions/2021-04-30T11-47-26.validation';
import migration_2021_04_30T18_30_00_persisted_operations from './actions/2021-04-30T18-30-00.persisted-operations';
import migration_2021_05_07T07_28_07_token_last_used_at from './actions/2021-05-07T07-28-07.token-last-used-at';
import migration_2021_06_11T10_46_24_slack_integration from './actions/2021-06-11T10-46-24.slack-integration';
import migration_2021_06_11T15_38_28_alerts from './actions/2021-06-11T15-38-28.alerts';
import migration_2021_08_18T13_20_45_urls from './actions/2021-08-18T13-20-45.urls';
import migration_2021_08_27T14_19_48_non_unique_emails from './actions/2021-08-27T14-19-48.non-unique-emails';
import migration_2021_09_17T14_45_36_token_deleted from './actions/2021.09.17T14.45.36.token-deleted';
import migration_2021_10_07T12_11_13_access_scopes from './actions/2021.10.07T12.11.13.access-scopes';
import migration_2021_11_22T11_23_44_base_schema from './actions/2021.11.22T11.23.44.base-schema';
import migration_2021_12_20T14_05_30_commits_with_targets from './actions/2021.12.20T14.05.30.commits-with-targets';
import migration_2022_01_21T12_34_46_validation_targets from './actions/2022.01.21T12.34.46.validation-targets';
import migration_2022_03_28T10_31_26_github_integration from './actions/2022.03.28T10.31.26.github-integration';
import migration_2022_04_15T14_24_17_hash_tokens from './actions/2022.04.15T14.24.17.hash-tokens';
import migration_2022_05_03T15_58_13_org_rate_limits from './actions/2022.05.03T15.58.13.org_rate_limits';
import migration_2022_05_04T11_01_22_billing_plans from './actions/2022.05.04T11.01.22.billing_plans';
import migration_2022_05_05T08_05_35_commits_metadata from './actions/2022.05.05T08.05.35.commits-metadata';
import migration_2022_07_07T12_15_10_no_schema_pushes_limit from './actions/2022.07.07T12.15.10.no-schema-pushes-limit';
import migration_2022_07_11T10_09_41_get_started_wizard from './actions/2022.07.11T10.09.41.get-started-wizard';
import migration_2022_07_11T20_09_37_migrate_pro_hobby_retention from './actions/2022.07.11T20.09.37.migrate-pro-hobby-retention';
import migration_2022_07_18T10_10_44_target_validation_client_exclusion from './actions/2022.07.18T10.10.44.target-validation-client-exclusion';
import migration_2022_08_25T09_59_16_multiple_invitation_codes from './actions/2022.08.25T09.59.16.multiple-invitation-codes';
import migration_2022_08_26T06_23_24_add_supertokens_id from './actions/2022.08.26T06.23.24.add-supertokens-id';
import migration_2022_09_14T16_09_43_external_projects from './actions/2022.09.14T16.09.43.external-projects';
import migration_2022_10_20T08_00_46_oidc_integrations from './actions/2022.10.20T08.00.46.oidc-integrations';
import migration_2022_11_07T09_30_47_user_table_varchar_to_text from './actions/2022.11.07T09.30.47.user-table-varchar-to-text';
import migration_2022_12_03T09_12_28_organization_transfer from './actions/2022.12.03T09.12.28.organization-transfer';
import migration_2022_12_20T09_20_36_oidc_columns from './actions/2022.12.20T09.20.36.oidc-columns';
import migration_2023_01_04T17_00_23_hobby_7_by_default from './actions/2023.01.04T17.00.23.hobby-7-by-default';
import migration_2023_01_12T17_00_23_cdn_tokens from './actions/2023.01.12T17.00.23.cdn-tokens';
import migration_2023_01_17T10_46_28_import_legacy_s3_keys_to_database_mts from './actions/2023.01.17T10.46.28.import-legacy-s3-keys-to-database';
import migration_2023_01_18T11_03_41_registry_v2 from './actions/2023.01.18T11.03.41.registry-v2';
import migration_2023_02_22T09_27_02_delete_personal_org from './actions/2023.02.22T09.27.02.delete-personal-org';
import migration_2023_03_14T12_14_23_schema_policy from './actions/2023.03.14T12.14.23.schema-policy';
import migration_2023_03_29T11_42_44_feature_flags from './actions/2023.03.29T11.42.44.feature-flags';
import migration_2023_04_03T12_51_36_schema_versions_meta from './actions/2023.04.03T12.51.36.schema-versions-meta';
import migration_2023_05_08T12_23_45_clean_invalid_schema_version_changes from './actions/2023.05.08T12.23.45.clean-invalid-schema-version-changes';
import migration_2023_05_12T08_29_06_store_supergraph_on_schema_versions from './actions/2023.05.12T08.29.06.store-supergraph-on-schema-versions';
import migration_2023_06_01T09_07_53_create_collections from './actions/2023.06.01T09.07.53.create_collections';
import migration_2023_06_06T11_26_04_schema_checks from './actions/2023.06.06T11.26.04.schema-checks';
import migration_2023_07_10T11_26_04_schema_checks_manual_approval from './actions/2023.07.10T11.26.04.schema-checks-manual-approval';
import migration_2023_08_01T11_44_36_schema_checks_expires_at from './actions/2023.08.01T11.44.36.schema-checks-expires-at';
import migration_2023_09_01T09_54_00_zendesk_support from './actions/2023.09.01T09.54.00.zendesk-support';
import migration_2023_09_25T15_23_00_github_check_with_project_name from './actions/2023.09.25T15.23.00.github-check-with-project-name';
import migration_2023_09_28T14_14_14_native_fed_v2 from './actions/2023.09.28T14.14.14.native-fed-v2';
import migration_2023_10_05T11_44_36_schema_checks_github_repository from './actions/2023.10.05T11.44.36.schema-checks-github-repository';
import migration_2023_10_26T12_44_36_schema_checks_filters_index from './actions/2023.10.26T12.44.36.schema-checks-filters-index';
import migration_2023_10_30T00_00_00_drop_persisted_operations from './actions/2023.10.30T00-00-00.drop-persisted-operations';
import migration_2023_11_02T14_41_41_schema_checks_dedup from './actions/2023.11.02T14.41.41.schema-checks-dedup';
import migration_2023_11_09T00_00_00_schema_check_approval from './actions/2023.11.09T00.00.00.schema-check-approval';
import migration_2023_11_20T10_00_00_organization_member_roles from './actions/2023.11.20T10-00-00.organization-member-roles';
import migration_2024_01_08T_10_00_00_schema_version_diff_schema_version_id from './actions/2024.01.08T10-00-00.schema-version-diff-schema-version-id';
import migration_2024_01_12_01T00_00_00_contracts from './actions/2024.01.26T00.00.00.contracts';
import migration_2024_01_12_01T00_00_00_schema_check_pagination_index_update from './actions/2024.01.26T00.00.01.schema-check-pagination-index-update';
import migration_2024_02_19_01T00_00_00_schema_check_store_breaking_change_metadata from './actions/2024.02.19T00.00.01.schema-check-store-breaking-change-metadata';
import migration_2024_04_09T10_10_00_check_approval_comment from './actions/2024.04.09T10-10-00.check-approval-comment';
import migration_2024_06_11T10_10_00_ms_teams_webhook from './actions/2024.06.11T10-10-00.ms-teams-webhook';
import migration_2024_07_16T13_44_00_oidc_only_access from './actions/2024.07.16T13-44-00.oidc-only-access';
import migration_2024_07_17T00_00_00_app_deployments from './actions/2024.07.17T00-00-00.app-deployments';
import migration_2024_07_23T_09_36_00_schema_cleanup_tracker from './actions/2024.07.23T09.36.00.schema-cleanup-tracker';
import { runMigrations } from './pg-migrator';

export const runPGMigrations = async (args: { slonik: DatabasePool; runTo?: string }) =>
  runMigrations({
    slonik: args.slonik,
    runTo: args.runTo,
    migrations: [
      migration_2021_03_05T19_06_23_initial,
      migration_2021_03_08T11_02_26_urls,
      migration_2021_03_09T10_30_35_roles,
      migration_2021_03_09T14_02_34_activities,
      migration_2021_03_15T19_32_01_commit_project_id,
      migration_2021_04_20T11_30_30_tokens,
      migration_2021_04_30T07_01_57_token_per_target,
      migration_2021_04_30T11_47_26_validation,
      migration_2021_04_30T18_30_00_persisted_operations,
      migration_2021_05_07T07_28_07_token_last_used_at,
      migration_2021_06_11T10_46_24_slack_integration,
      migration_2021_06_11T15_38_28_alerts,
      migration_2021_08_18T13_20_45_urls,
      migration_2021_08_27T14_19_48_non_unique_emails,
      migration_2021_09_17T14_45_36_token_deleted,
      migration_2021_10_07T12_11_13_access_scopes,
      migration_2021_11_22T11_23_44_base_schema,
      migration_2021_12_20T14_05_30_commits_with_targets,
      migration_2022_01_21T12_34_46_validation_targets,
      migration_2022_03_28T10_31_26_github_integration,
      migration_2022_04_15T14_24_17_hash_tokens,
      migration_2022_05_03T15_58_13_org_rate_limits,
      migration_2022_05_04T11_01_22_billing_plans,
      migration_2022_05_05T08_05_35_commits_metadata,
      migration_2022_07_07T12_15_10_no_schema_pushes_limit,
      migration_2022_07_11T10_09_41_get_started_wizard,
      migration_2022_07_11T20_09_37_migrate_pro_hobby_retention,
      migration_2022_07_18T10_10_44_target_validation_client_exclusion,
      migration_2022_08_25T09_59_16_multiple_invitation_codes,
      migration_2022_08_26T06_23_24_add_supertokens_id,
      migration_2022_09_14T16_09_43_external_projects,
      migration_2022_10_20T08_00_46_oidc_integrations,
      migration_2022_11_07T09_30_47_user_table_varchar_to_text,
      migration_2022_12_03T09_12_28_organization_transfer,
      migration_2022_12_20T09_20_36_oidc_columns,
      migration_2023_01_04T17_00_23_hobby_7_by_default,
      migration_2023_01_12T17_00_23_cdn_tokens,
      migration_2023_01_17T10_46_28_import_legacy_s3_keys_to_database_mts,
      migration_2023_01_18T11_03_41_registry_v2,
      migration_2023_02_22T09_27_02_delete_personal_org,
      migration_2023_03_14T12_14_23_schema_policy,
      migration_2023_03_29T11_42_44_feature_flags,
      migration_2023_04_03T12_51_36_schema_versions_meta,
      migration_2023_05_08T12_23_45_clean_invalid_schema_version_changes,
      migration_2023_05_12T08_29_06_store_supergraph_on_schema_versions,
      migration_2023_06_01T09_07_53_create_collections,
      migration_2023_06_06T11_26_04_schema_checks,
      migration_2023_07_10T11_26_04_schema_checks_manual_approval,
      migration_2023_07_27T11_44_36_graphql_endpoint,
      migration_2023_08_01T11_44_36_schema_checks_expires_at,
      migration_2023_09_01T09_54_00_zendesk_support,
      migration_2023_09_25T15_23_00_github_check_with_project_name,
      migration_2023_09_28T14_14_14_native_fed_v2,
      migration_2023_10_05T11_44_36_schema_checks_github_repository,
      migration_2023_10_26T12_44_36_schema_checks_filters_index,
      migration_2023_10_30T00_00_00_drop_persisted_operations,
      migration_2023_11_02T14_41_41_schema_checks_dedup,
      migration_2023_11_09T00_00_00_schema_check_approval,
      migration_2023_11_20T10_00_00_organization_member_roles,
      migration_2024_01_08T_10_00_00_schema_version_diff_schema_version_id,
      migration_2024_01_12_01T00_00_00_contracts,
      migration_2024_01_12_01T00_00_00_schema_check_pagination_index_update,
      migration_2024_02_19_01T00_00_00_schema_check_store_breaking_change_metadata,
      migration_2024_04_09T10_10_00_check_approval_comment,
      migration_2024_06_11T10_10_00_ms_teams_webhook,
      migration_2024_07_16T13_44_00_oidc_only_access,
      migration_2024_07_17T00_00_00_app_deployments,
      migration_2024_07_23T_09_36_00_schema_cleanup_tracker,
      await import('./actions/2024.11.11T00-00-00.supertokens-8.0'),
      await import('./actions/2024.11.12T00-00-00.supertokens-9.0'),
      await import('./actions/2024.11.12T00-00-00.supertokens-9.1'),
      await import('./actions/2024.11.12T00-00-00.supertokens-9.2'),
      await import('./actions/2024.11.12T00-00-00.supertokens-9.3'),
      await import('./actions/2024.12.23T00-00-00.improve-version-index'),
      await import('./actions/2024.12.24T00-00-00.improve-version-index-2'),
      await import('./actions/2024.12.27T00.00.00.create-preflight-scripts'),
      await import('./actions/2025.01.02T00-00-00.cascade-deletion-indices'),
      await import('./actions/2025.01.02T00-00-00.legacy-user-org-cleanup'),
      await import('./actions/2025.01.09T00-00-00.legacy-member-scopes'),
      await import('./actions/2025.01.10T00.00.00.breaking-changes-request-count'),
      await import('./actions/2025.01.13T10-08-00.default-role'),
      await import('./actions/2025.01.17T10-08-00.drop-activities'),
      await import('./actions/2025.01.20T00-00-00.legacy-registry-model-removal'),
      await import('./actions/2025.01.30T00-00-00.granular-member-role-permissions'),
<<<<<<< HEAD
      await import('./actions/2025.02.14T00-00-00.schema-versions-metadata'),
=======
      await import('./actions/2025.02.20T00-00-00.organization-access-tokens'),
>>>>>>> 3043d4ea
    ],
  });<|MERGE_RESOLUTION|>--- conflicted
+++ resolved
@@ -158,10 +158,7 @@
       await import('./actions/2025.01.17T10-08-00.drop-activities'),
       await import('./actions/2025.01.20T00-00-00.legacy-registry-model-removal'),
       await import('./actions/2025.01.30T00-00-00.granular-member-role-permissions'),
-<<<<<<< HEAD
+      await import('./actions/2025.02.20T00-00-00.organization-access-tokens'),
       await import('./actions/2025.02.14T00-00-00.schema-versions-metadata'),
-=======
-      await import('./actions/2025.02.20T00-00-00.organization-access-tokens'),
->>>>>>> 3043d4ea
     ],
   });