--- conflicted
+++ resolved
@@ -152,12 +152,9 @@
       await import('./actions/2024.12.27T00.00.00.create-preflight-scripts'),
       await import('./actions/2025.01.02T00-00-00.cascade-deletion-indices'),
       await import('./actions/2025.01.02T00-00-00.legacy-user-org-cleanup'),
-<<<<<<< HEAD
-      await import('./actions/2025.01.03T00-00-00.legacy-registry-model-removal')
-=======
       await import('./actions/2025.01.09T00-00-00.legacy-member-scopes'),
       await import('./actions/2025.01.10T00.00.00.breaking-changes-request-count'),
       await import('./actions/2025.01.13T10-08-00.default-role'),
->>>>>>> a8ff4433
+      await import('./actions/2025.01.20T00-00-00.legacy-registry-model-removal'),
     ],
   });