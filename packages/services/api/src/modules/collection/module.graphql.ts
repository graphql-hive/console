--- conflicted
+++ resolved
@@ -158,11 +158,8 @@
   extend type Target {
     viewerCanViewLaboratory: Boolean!
     viewerCanModifyLaboratory: Boolean!
-<<<<<<< HEAD
     viewerCanViewSchemaProposals: Boolean!
-=======
     viewerCanModifyPreflightScript: Boolean!
->>>>>>> 5c8b4724
     documentCollection(id: ID!): DocumentCollection
     documentCollections(first: Int = 100, after: String = null): DocumentCollectionConnection!
     documentCollectionOperation(id: ID!): DocumentCollectionOperation
