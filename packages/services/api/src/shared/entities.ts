import { createHash } from 'node:crypto';
import { DocumentNode, GraphQLError, parse, print, SourceLocation } from 'graphql';
import { z } from 'zod';
import type { AvailableRulesResponse, PolicyConfigurationObject } from '@hive/policy';
import type { CompositionFailureError } from '@hive/schema';
import type { schema_policy_resource } from '@hive/storage';
import type {
  AlertChannelType,
  AlertType,
  AuthProviderType,
  OrganizationAccessScope,
  ProjectAccessScope,
  TargetAccessScope,
} from '../__generated__/types';
import { parseGraphQLSource, sortDocumentNode } from './schema';

export const NameModel = z
  .string()
  .regex(
    /^([a-z]|[0-9]|\s|\.|,|_|-|\/|&)+$/i,
    `Name restricted to alphanumerical characters, spaces and . , _ - / &`,
  );

export const SingleSchemaModel = z
  .object({
    kind: z.literal('single'),
    id: z.string(),
    author: z.string(),
    date: z.number(),
    commit: z.string(),
    target: z.string(),
    sdl: z.string(),
    metadata: z.string().nullish(),
  })
  .required();

export const DeletedCompositeSchemaModel = z
  .object({
    kind: z.literal('composite'),
    id: z.string(),
    date: z.number(),
    target: z.string(),
    service_name: z.string(),
    action: z.literal('DELETE'),
  })
  .required();

export const PushedCompositeSchemaModel = z
  .object({
    kind: z.literal('composite'),
    id: z.string(),
    author: z.string(),
    date: z.number(),
    commit: z.string(),
    target: z.string(),
    sdl: z.string(),
    service_name: z.string(),
    service_url: z.string().nullable(),
    action: z.literal('PUSH'),
    metadata: z.string().nullish(),
  })
  .required();

export type SingleSchema = z.infer<typeof SingleSchemaModel>;
export type DeletedCompositeSchema = z.infer<typeof DeletedCompositeSchemaModel>;
export type PushedCompositeSchema = z.infer<typeof PushedCompositeSchemaModel>;
export type CompositeSchema = PushedCompositeSchema;

export type Schema = SingleSchema | CompositeSchema;
export type SchemaLog = SingleSchema | PushedCompositeSchema | DeletedCompositeSchema;

export enum SupportTicketPriority {
  NORMAL = 'normal',
  HIGH = 'high',
  URGENT = 'urgent',
}

export enum SupportTicketStatus {
  OPEN = 'open',
  SOLVED = 'solved',
}

export interface DateRange {
  from: Date;
  to: Date;
}

export interface SchemaObject {
  document: DocumentNode;
  source: string;
  url?: string | null;
  raw: string;
}

export const emptySource = '*';

export class GraphQLDocumentStringInvalidError extends Error {
  constructor(message: string, location?: SourceLocation) {
    const locationString = location ? ` at line ${location.line}, column ${location.column}` : '';
    super(`The provided SDL is not valid${locationString}\n: ${message}`);
  }
}

export function hashSDL(sdl: DocumentNode): string {
  const hasher = createHash('md5');
  hasher.update(print(sortDocumentNode(sdl)));
  return hasher.digest('hex');
}

export function createSDLHash(sdl: string): string {
  return hashSDL(
    parse(sdl, {
      noLocation: true,
    }),
  );
}

export function createSchemaObject(
  schema:
    | Pick<SingleSchema, 'sdl'>
    | Pick<PushedCompositeSchema, 'sdl' | 'service_name' | 'service_url'>,
): SchemaObject {
  let document: DocumentNode;

  try {
    document = parseGraphQLSource(schema.sdl, 'createSchemaObject');
  } catch (err) {
    if (err instanceof GraphQLError) {
      throw new GraphQLDocumentStringInvalidError(err.message, err.locations?.[0]);
    }
    throw err;
  }

  return {
    document,
    raw: schema.sdl,
    source: 'service_name' in schema ? schema.service_name : emptySource,
    url: 'service_url' in schema ? schema.service_url : null,
  };
}

export enum ProjectType {
  FEDERATION = 'FEDERATION',
  STITCHING = 'STITCHING',
  SINGLE = 'SINGLE',
}

export enum NativeFederationCompatibilityStatusType {
  COMPATIBLE = 'COMPATIBLE',
  INCOMPATIBLE = 'INCOMPATIBLE',
  UNKNOWN = 'UNKNOWN',
  NOT_APPLICABLE = 'NOT_APPLICABLE',
}

export interface OrganizationGetStarted {
  id: string;
  creatingProject: boolean;
  publishingSchema: boolean;
  checkingSchema: boolean;
  invitingMembers: boolean;
  reportingOperations: boolean;
  enablingUsageBasedBreakingChanges: boolean;
}

export interface Organization {
  id: string;
  slug: string;
  name: string;
  billingPlan: string;
  monthlyRateLimit: {
    retentionInDays: number;
    operations: number;
  };
  getStarted: OrganizationGetStarted;
  featureFlags: {
    /**
     * @deprecated This feature flag is now a default for newly created organizations and projects.
     */
    compareToPreviousComposableVersion: boolean;
    /**
     * Forces selected targets to use @apollo/federation library
     * when native composition is enabled for a project.
     * This is a temporary solution, requested by one of Hive users.
     *
     * Before enabling native composition on a project, set a feature flag with a list of ids of all targets.
     * We do it this way to allow new targets to use native composition by default and gradually migrate existing ones.
     * The other way around would mean that we would have additional complexity and hard time moving away from this feature flag.
     *
     * @deprecated This feature flag should be removed once no longer needed.
     */
    forceLegacyCompositionInTargets: string[];
    appDeployments: boolean;
<<<<<<< HEAD
    schemaProposals: boolean;
=======
    otelTracing: boolean;
>>>>>>> 644cc2dc
  };
  zendeskId: string | null;
  /** ID of the user that owns the organization */
  ownerId: string;
}

export interface OrganizationInvitation {
  id: string;
  organizationId: string;
  code: string;
  email: string;
  createdAt: string;
  expiresAt: string;
  roleId: string;
}

export interface OrganizationBilling {
  organizationId: string;
  externalBillingReference: string;
  billingEmailAddress?: string | null;
}

export interface OIDCIntegration {
  id: string;
  linkedOrganizationId: string;
  clientId: string;
  encryptedClientSecret: string;
  tokenEndpoint: string;
  userinfoEndpoint: string;
  authorizationEndpoint: string;
  oidcUserAccessOnly: boolean;
  defaultMemberRoleId: string | null;
}

export interface CDNAccessToken {
  readonly id: string;
  readonly targetId: string;
  readonly s3Key: string;
  readonly firstCharacters: string;
  readonly lastCharacters: string;
  readonly alias: string;
  readonly createdAt: string;
}

export interface DocumentCollection {
  id: string;
  title: string;
  description: string | null;
  targetId: string;
  createdByUserId: string | null;
  createdAt: string;
  updatedAt: string;
}

export interface PreflightScript {
  id: string;
  sourceCode: string;
  targetId: string;
  createdByUserId: string | null;
  createdAt: string;
  updatedAt: string;
}

export type PaginatedDocumentCollections = Readonly<{
  edges: ReadonlyArray<{
    node: DocumentCollection;
    cursor: string;
  }>;
  pageInfo: Readonly<{
    hasNextPage: boolean;
    hasPreviousPage: boolean;
    startCursor: string;
    endCursor: string;
  }>;
}>;

export interface DocumentCollectionOperation {
  id: string;
  title: string;
  contents: string;
  variables: string | null;
  headers: string | null;
  createdByUserId: string | null;
  documentCollectionId: string;
  createdAt: string;
  updatedAt: string;
}

export type PaginatedDocumentCollectionOperations = Readonly<{
  edges: ReadonlyArray<{
    node: DocumentCollectionOperation;
    cursor: string;
  }>;
  pageInfo: Readonly<{
    hasNextPage: boolean;
    hasPreviousPage: boolean;
    startCursor: string;
    endCursor: string;
  }>;
}>;

export interface Project {
  id: string;
  slug: string;
  orgId: string;
  name: string;
  type: ProjectType;
  buildUrl?: string | null;
  validationUrl?: string | null;
  /**
   * @deprecated A project is no longer linked to a single git repository as a project can be composed of multiple git repositories.
   * TODO: All code referencing this field should be removed at some point.
   */
  gitRepository?: `${string}/${string}` | null;
  useProjectNameInGithubCheck: boolean;
  externalComposition: {
    enabled: boolean;
    endpoint?: string | null;
    encryptedSecret?: string | null;
  };
  nativeFederation: boolean;
}

export interface Target {
  id: string;
  slug: string;
  projectId: string;
  orgId: string;
  name: string;
  graphqlEndpointUrl: string | null;
  failDiffOnDangerousChange: boolean;
}

export interface Token {
  token: string;
  tokenAlias: string;
  name: string;
  target: string;
  project: string;
  organization: string;
  date: string;
  lastUsedAt: string | null;
  scopes: readonly string[];
}

export interface User {
  id: string;
  email: string;
  fullName: string;
  displayName: string;
  provider: AuthProviderType;
  superTokensUserId: string | null;
  isAdmin: boolean;
  oidcIntegrationId: string | null;
  zendeskId: string | null;
}

export interface Member {
  id: string;
  isOwner: boolean;
  user: User;
  organization: string;
  scopes: Array<OrganizationAccessScope | ProjectAccessScope | TargetAccessScope>;
  role: {
    id: string;
    name: string;
    locked: boolean;
    description: string;
    scopes: Array<OrganizationAccessScope | ProjectAccessScope | TargetAccessScope>;
    organizationId: string;
    membersCount: number | undefined;
  };
  oidcIntegrationId: string | null;
  connectedToZendesk: boolean;
}

export interface TargetSettings {
  validation: {
    isEnabled: boolean;
    period: number;
    percentage: number;
    requestCount: number;
    breakingChangeFormula: 'PERCENTAGE' | 'REQUEST_COUNT';
    targets: string[];
    excludedClients: string[];
  };
  failDiffOnDangerousChange: boolean;
}

export interface ComposeAndValidateResult {
  supergraph: string | null;
  errors: CompositionFailureError[];
  sdl: string | null;
  contracts: Array<{
    id: string;
    errors: Array<CompositionFailureError>;
    sdl: string | null;
    supergraph: string | null;
  }> | null;
  tags: Array<string> | null;
  schemaMetadata: Record<
    string,
    Array<{ name: string; content: string; source: string | null }>
  > | null;
  metadataAttributes: null | Record<string, string[]>;
  includesNetworkError?: boolean;
  includesException?: boolean;
}

export interface AlertChannel {
  id: string;
  projectId: string;
  type: AlertChannelType;
  name: string;
  createdAt: string;
  slackChannel: string | null;
  webhookEndpoint: string | null;
}

export interface Alert {
  id: string;
  type: AlertType;
  channelId: string;
  organizationId: string;
  projectId: string;
  targetId: string;
  createdAt: string;
}

export interface AdminOrganizationStats {
  organization: Organization;
  versions: number;
  users: number;
  projects: number;
  targets: number;
  persistedOperations: number;
  period: {
    from: Date;
    to: Date;
  };
}

export type SchemaPolicy = {
  id: string;
  createdAt: Date;
  updatedAt: Date;
  config: PolicyConfigurationObject;
  resource: schema_policy_resource;
  resourceId: string;
  allowOverrides: boolean;
};

export type SchemaPolicyAvailableRuleObject = AvailableRulesResponse[0];<|MERGE_RESOLUTION|>--- conflicted
+++ resolved
@@ -190,11 +190,8 @@
      */
     forceLegacyCompositionInTargets: string[];
     appDeployments: boolean;
-<<<<<<< HEAD
+    otelTracing: boolean;
     schemaProposals: boolean;
-=======
-    otelTracing: boolean;
->>>>>>> 644cc2dc
   };
   zendeskId: string | null;
   /** ID of the user that owns the organization */
