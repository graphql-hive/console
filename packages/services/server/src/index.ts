--- conflicted
+++ resolved
@@ -422,11 +422,8 @@
       supportConfig: env.zendeskSupport,
       pubSub,
       appDeploymentsEnabled: env.featureFlags.appDeploymentsEnabled,
-<<<<<<< HEAD
       schemaProposalsEnabled: env.featureFlags.schemaProposalsEnabled,
-=======
       otelTracingEnabled: env.featureFlags.otelTracingEnabled,
->>>>>>> a9a3e5f9
       prometheus: env.prometheus,
     });
 
