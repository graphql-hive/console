import type {
  FastifyLoggerInstance,
  FastifyReply,
  FastifyRequest,
  RouteHandlerMethod,
} from 'fastify';
import {
  GraphQLError,
  Kind,
  OperationDefinitionNode,
  print,
  ValidationContext,
  ValidationRule,
} from 'graphql';
import { createYoga, Plugin, useErrorHandler } from 'graphql-yoga';
import hyperid from 'hyperid';
import zod from 'zod';
import { useGenericAuth } from '@envelop/generic-auth';
import { useGraphQLModules } from '@envelop/graphql-modules';
import { useSentry } from '@envelop/sentry';
import { useHive } from '@graphql-hive/client';
import { Registry, RegistryContext } from '@hive/api';
import { HiveError } from '@hive/api';
import { cleanRequestId } from '@hive/service-common';
import { fetch } from '@whatwg-node/fetch';
import { asyncStorage } from './async-storage';
import type { HiveConfig } from './environment';
import { useArmor } from './use-armor';
import { extractUserId, useSentryUser } from './use-sentry-user';

const reqIdGenerate = hyperid({ fixedLength: true });

const SuperTokenAccessTokenModel = zod.object({
  version: zod.literal('1'),
  superTokensUserId: zod.string(),
  /**
   * Supertokens for some reason omits externalUserId from the access token payload if it is null.
   */
  externalUserId: zod.optional(zod.union([zod.string(), zod.null()])),
  email: zod.string(),
});

export interface GraphQLHandlerOptions {
  graphiqlEndpoint: string;
  registry: Registry;
  signature: string;
  supertokens: {
    connectionUri: string;
    apiKey: string;
  };
  isProduction: boolean;
  hiveConfig: HiveConfig;
  release: string;
  logger: FastifyLoggerInstance;
}

export type SuperTokenSessionPayload = zod.TypeOf<typeof SuperTokenAccessTokenModel>;

interface Context extends RegistryContext {
  req: FastifyRequest;
  reply: FastifyReply;
  session: SuperTokenSessionPayload | null;
}

const NoIntrospection: ValidationRule = (context: ValidationContext) => ({
  Field(node) {
    if (node.name.value === '__schema' || node.name.value === '__type') {
      context.reportError(new GraphQLError('GraphQL introspection is not allowed', [node]));
    }
  },
});

function hasFastifyRequest(ctx: unknown): ctx is {
  req: FastifyRequest;
} {
  return !!ctx && typeof ctx === 'object' && 'req' in ctx;
}

function useNoIntrospection(params: {
  signature: string;
  isNonProductionEnvironment: boolean;
}): Plugin<{ req: FastifyRequest }> {
  return {
    onValidate({ context, addValidationRule }) {
      const isReadinessCheck = context.req.headers['x-signature'] === params.signature;
      if (isReadinessCheck || params.isNonProductionEnvironment) {
        return;
      }
      addValidationRule(NoIntrospection);
    },
  };
}

export const graphqlHandler = (options: GraphQLHandlerOptions): RouteHandlerMethod => {
  const server = createYoga<Context>({
    logging: options.logger,
    plugins: [
      useArmor(),
      useSentry({
        startTransaction: false,
        renameTransaction: true,
        /**
         * When it's not `null`, the plugin modifies the error object.
         * We end up with an unintended error masking, because the GraphQLYogaError is replaced with GraphQLError (without error.originalError).
         */
        eventIdKey: null,
        operationName: () => 'graphql',
        transactionName(args) {
          const rootOperation = args.document.definitions.find(
            o => o.kind === Kind.OPERATION_DEFINITION,
          ) as OperationDefinitionNode;
          const operationType = rootOperation.operation;
          const opName = args.operationName || rootOperation.name?.value || 'anonymous';

          return `${operationType}.${opName}`;
        },
        includeRawResult: false,
        includeResolverArgs: false,
        includeExecuteVariables: true,
        configureScope(args, scope) {
          const transaction = scope.getTransaction();

          // Reduce the number of transactions to avoid overloading Sentry
          const ctx = args.contextValue as Context;
          const clientNameHeaderValue = ctx.req.headers['graphql-client-name'];
          const clientName = Array.isArray(clientNameHeaderValue)
            ? clientNameHeaderValue[0]
            : clientNameHeaderValue;

          if (transaction) {
            transaction.setTag('graphql_client_name', clientName ?? 'unknown');
            transaction.sampled = !!clientName && clientName !== 'Hive Client';
          }

          scope.setContext('Extra Info', {
            variables: JSON.stringify(args.variableValues),
            operationName: args.operationName,
            operation: print(args.document),
            userId: extractUserId(args.contextValue as any),
          });
        },
        appendTags: ({ contextValue }) => {
          const supertokens_user_id = extractUserId(contextValue as any);
          const request_id = cleanRequestId((contextValue as Context).req.headers['x-request-id']);

          return {
            supertokens_user_id,
            request_id,
          };
        },
        skip(args) {
          // It's the readiness check
          return args.operationName === 'readiness';
        },
      }),
      useSentryUser(),
      useErrorHandler(({ errors, context }): void => {
        for (const error of errors) {
          // // Only log unexpected errors.
          // if (isGraphQLError(error)) {
          //   continue;
          // }

          if (hasFastifyRequest(context)) {
            context.req.log.error(error);
          } else {
            server.logger.error(error);
          }
        }
      }),
      useGenericAuth({
        mode: 'resolve-only',
        contextFieldName: 'session',
        resolveUserFn: async (ctx: Context) => {
          if (ctx.headers['authorization']) {
            let authHeader = ctx.headers['authorization'];
            authHeader = Array.isArray(authHeader) ? authHeader[0] : authHeader;

            const authHeaderParts = authHeader.split(' ');
            if (authHeaderParts.length === 2 && authHeaderParts[0] === 'Bearer') {
              const accessToken = authHeaderParts[1];
              // The token issued by Hive is always 32 characters long.
              // Everything longer should be treated as an supertokens token (JWT).
              if (accessToken.length > 32) {
                return await verifySuperTokensSession(
                  options.supertokens.connectionUri,
                  options.supertokens.apiKey,
                  accessToken,
                );
              }
            }
          }

          return null;
        },
      }),
      useHive({
        debug: true,
        enabled: !!options.hiveConfig,
        token: options.hiveConfig?.token ?? '',
        usage: {
          endpoint: options.hiveConfig?.usage?.endpoint ?? undefined,
          clientInfo(ctx: { req: FastifyRequest; reply: FastifyReply }) {
            const name = ctx.req.headers['graphql-client-name'] as string;
            const version = (ctx.req.headers['graphql-client-version'] as string) ?? 'missing';

            if (name) {
              return { name, version };
            }

            return null;
          },
          exclude: ['readiness'],
        },
        reporting: {
          endpoint: options.hiveConfig?.reporting?.endpoint ?? undefined,
          author: 'Hive API',
          commit: options.release,
        },
      }),
      useGraphQLModules(options.registry),
      useNoIntrospection({
        signature: options.signature,
        isNonProductionEnvironment: options.isProduction === false,
      }),
    ],
    /*
    graphiql: request =>
      isNonProductionEnvironment ? { endpoint: request.headers.get('x-use-proxy') ?? request.url } : false,
    */
  });

  return async (req, reply) => {
    const requestIdHeader = req.headers['x-request-id'] ?? reqIdGenerate();
    const requestId = cleanRequestId(requestIdHeader);
    const controller = new AbortController();

    // we use the socket.close over req.close because req.close is emitted
    // when the request gets processed (not canceled)
    // see more: https://github.com/nodejs/node/issues/38924
    // TODO: socket.once might break for http/2 because
    req.raw.socket.once('close', () => {
      controller.abort();
    });

    await asyncStorage.run(
      {
        requestId,
      },
      async () => {
        const response = await server.handleNodeRequest(req, {
          req,
          reply,
          headers: req.headers,
          requestId,
          session: null,
          abortSignal: controller.signal,
        });

        response.headers.forEach((value, key) => {
          void reply.header(key, value);
        });

        if (!reply.hasHeader('x-request-id')) {
          void reply.header('x-request-id', requestId || '');
        }

        const accept = req.headers.accept;

        if (!accept || accept === '*/*') {
          void reply.header('content-type', 'application/json');
        }

        void reply.status(response.status);

<<<<<<< HEAD
        const textResponse = await response.text();
        void reply.send(textResponse);
=======
        return reply.send(response.body || '');
>>>>>>> 8cfd3afc
      },
    );
  };
};

/**
 * Verify whether a SuperTokens access token session is valid.
 * https://app.swaggerhub.com/apis/supertokens/CDI/2.15.1#/Session%20Recipe/verifySession
 */
async function verifySuperTokensSession(
  connectionUri: string,
  apiKey: string,
  accessToken: string,
): Promise<SuperTokenSessionPayload> {
  const response = await fetch(connectionUri + '/recipe/session/verify', {
    method: 'POST',
    headers: {
      'content-type': 'application/json',
      'api-key': apiKey,
      rid: 'session',
    },
    body: JSON.stringify({
      accessToken,
      enableAntiCsrf: false,
      doAntiCsrfCheck: false,
    }),
  });
  const body = await response.text();
  if (response.status !== 200) {
    console.error(
      `SuperTokens session verification failed with status ${response.status}.\n` + body,
    );
    throw new HiveError(`Invalid token.`);
  }

  const result = JSON.parse(body);
  const sessionInfo = SuperTokenAccessTokenModel.parse(result.session.userDataInJWT);
  // ensure externalUserId is a string or null
  return {
    ...sessionInfo,
    externalUserId: sessionInfo.externalUserId ?? null,
  };
}<|MERGE_RESOLUTION|>--- conflicted
+++ resolved
@@ -273,12 +273,8 @@
 
         void reply.status(response.status);
 
-<<<<<<< HEAD
         const textResponse = await response.text();
-        void reply.send(textResponse);
-=======
-        return reply.send(response.body || '');
->>>>>>> 8cfd3afc
+        return reply.send(textResponse);
       },
     );
   };
