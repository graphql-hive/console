--- conflicted
+++ resolved
@@ -19,28 +19,16 @@
     "@escape.tech/graphql-armor-max-depth": "1.8.4",
     "@escape.tech/graphql-armor-max-directives": "1.6.5",
     "@escape.tech/graphql-armor-max-tokens": "1.3.2",
-<<<<<<< HEAD
-    "@graphql-yoga/plugin-defer-stream": "1.8.0",
-    "@sentry/integrations": "7.44.2",
-    "@sentry/node": "7.44.2",
-    "@sentry/tracing": "7.44.2",
-    "@trpc/server": "10.19.1",
-    "@whatwg-node/fetch": "0.8.4",
-=======
+    "@graphql-yoga/plugin-defer-stream": "1.9.1",
     "@sentry/integrations": "7.48.0",
     "@sentry/node": "7.48.0",
     "@trpc/server": "10.20.0",
     "@whatwg-node/fetch": "0.8.5",
->>>>>>> 0e14c963
     "@whatwg-node/server": "0.7.5",
     "dotenv": "16.0.3",
     "got": "12.6.0",
     "graphql": "16.6.0",
-<<<<<<< HEAD
-    "graphql-yoga": "3.9.0",
-=======
     "graphql-yoga": "3.9.1",
->>>>>>> 0e14c963
     "hyperid": "3.1.1",
     "prom-client": "14.2.0",
     "reflect-metadata": "0.1.13",
