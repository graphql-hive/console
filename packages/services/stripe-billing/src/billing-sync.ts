<<<<<<< HEAD
import { createLogger, FastifyLoggerInstance } from '@hive/service-common';
=======
import { Stripe } from 'stripe';
import { FastifyLoggerInstance } from '@hive/service-common';
>>>>>>> 697c79bd
import { createStorage as createPostgreSQLStorage } from '@hive/storage';

export function createStripeBilling(config: {
  logger: FastifyLoggerInstance | ReturnType<typeof createLogger>;
  rateEstimator: {
    endpoint: string;
  };
  storage: {
    connectionString: string;
  };
  stripe: {
    token: string;
    syncIntervalMs: number;
  };
}) {
  const logger = config.logger;
  const postgres$ = createPostgreSQLStorage(config.storage.connectionString, 10);
  let intervalHandle: null | ReturnType<typeof setInterval> = null;
  // feat(metered-usage)
  // const estimationApi = createTRPCClient<UsageEstimatorApi>({
  //   url: `${config.rateEstimator.endpoint}/trpc`,
  //   fetch,
  // });
  const stripeApi = new Stripe(config.stripe.token, {
    apiVersion: '2022-11-15',
    typescript: true,
  });
  const loadStripeData$ = ensureStripeProducts();

  async function ensureStripeProducts(): Promise<{
    operationsPrice: Stripe.Price;
    basePrice: Stripe.Price;
  }> {
    const relevantProducts = await stripeApi.products
      .list({
        active: true,
        type: 'service',
      })
      .then(r => r.data.filter(v => v.metadata?.hive_plan && v.active === true));

    if (relevantProducts.length !== 1) {
      throw new Error(
        `Invalid count of Hive products configured in Stripe: ${relevantProducts.length}`,
      );
    }

    const prices = (await stripeApi.prices.list({
      product: relevantProducts[0].id,
      active: true,
      expand: ['data.tiers'],
    })) as Stripe.Response<Stripe.ApiList<Stripe.Price & { tiers: Stripe.Price.Tier[] }>>;

    const operationsPrice = prices.data.find(v => v.metadata?.hive_usage === 'operations');

    if (!operationsPrice) {
      throw new Error(`Failed to find Stripe price ID with Hive metadata for operations`);
    }

    const basePrice = prices.data.find(v => v.metadata?.hive_usage === 'base');

    if (!basePrice) {
      throw new Error(`Failed to find Stripe price ID with Hive metadata for base price`);
    }

    return {
      operationsPrice,
      basePrice,
    };
  }

  // feat(metered-usage)
  // This is needed only if we want to enable real-time usage-based billing, and not by reserved quota.
  // async function estimateAndReport() {
  //   const stripePrices = await loadStripeData$;
  //   const now = new Date();
  //   const window = {
  //     startTime: startOfMonth(now).toUTCString(),
  //     endTime: endOfMonth(now).toUTCString(),
  //   };
  //   config.logger.info(
  //     `Calculating billing usage information based on window: ${window.startTime} -> ${window.endTime}`
  //   );
  //   const storage = await postgres$;

  //   const [participants, pairs, operations, pushes] = await Promise.all([
  //     storage.getBillingParticipants(),
  //     storage.adminGetOrganizationsTargetPairs(),
  //     estimationApi.query('estimateOperationsForAllTargets', window),
  //     estimationApi.query('estiamteSchemaPushesForAllTargets', window),
  //   ]);

  //   logger.debug(
  //     `Fetched total of ${
  //       Object.keys(participants).length
  //     } participants from the DB`
  //   );
  //   logger.debug(
  //     `Fetched total of ${
  //       Object.keys(operations).length
  //     } targets with usage information`
  //   );
  //   logger.debug(
  //     `Fetched total of ${
  //       Object.keys(pushes).length
  //     } targets with schema push information`
  //   );

  //   await Promise.all(
  //     participants.map(async (participant) => {
  //       const relevantTargetIds = pairs
  //         .filter((v) => v.organization === participant.organizationId)
  //         .map((v) => v.target);

  //       if (relevantTargetIds.length === 0) {
  //         return;
  //       }

  //       const totalSchemaPushes = relevantTargetIds.reduce(
  //         (prev, targetId) => prev + (pushes[targetId] || 0),
  //         0
  //       );
  //       const totalOperations = relevantTargetIds.reduce(
  //         (prev, targetId) => prev + (operations[targetId] || 0),
  //         0
  //       );

  //       const subscriptions = await stripeApi.subscriptions
  //         .list({
  //           customer: participant.externalBillingReference,
  //         })
  //         .then((v) => v.data.filter((r) => r.metadata?.hive_subscription));

  //       if (subscriptions.length === 0) {
  //         return;
  //       }

  //       const actualSubscription = subscriptions[0];
  //       const subscriptionItems = actualSubscription.items.data;

  //       for (const item of subscriptionItems) {
  //         if (item.plan.id === stripePrices.operationsPrice.id) {
  //           const asThausands = Math.floor(totalOperations / 1000);
  //           logger.info(
  //             `Reported total of ${asThausands}K operations for org ${participant.organizationId}`
  //           );
  //           await stripeApi.subscriptionItems.createUsageRecord(item.id, {
  //             action: 'set',
  //             quantity: asThausands,
  //           });
  //         } else if (item.plan.id === stripePrices.schemaPushesPrice.id) {
  //           logger.info(
  //             `Reported total of ${totalSchemaPushes} schema pushes for org ${participant.organizationId}`
  //           );
  //           await stripeApi.subscriptionItems.createUsageRecord(item.id, {
  //             action: 'set',
  //             quantity: totalSchemaPushes,
  //           });
  //         }
  //       }
  //     })
  //   );
  // }

  return {
    postgres$,
    loadStripeData$,
    stripeApi,
    readiness() {
      return true;
    },
    async start() {
      logger.info(
        `Stripe Billing Sync starting, will sync Stripe every ${config.stripe.syncIntervalMs}ms...`,
      );

      const stripeData = await loadStripeData$;
      logger.info(`Stripe is configured correctly, prices info: %o`, stripeData);

      // feat(metered-usage)
      // await estimateAndReport().catch((e) => {
      //   logger.error(e, `Failed to estimate and report`);
      // });

      // intervalHandle = setInterval(async () => {
      //   try {
      //     await estimateAndReport();
      //   } catch (e) {
      //     logger.error(e, `Failed to estimate and report`);
      //   }
      // }, config.stripe.syncIntervalMs);
    },
    async stop() {
      if (intervalHandle) {
        clearInterval(intervalHandle);
        intervalHandle = null;
      }

      await (await postgres$).destroy();

      logger.info(`Stripe Billing Sync stopped...`);
    },
  };
}<|MERGE_RESOLUTION|>--- conflicted
+++ resolved
@@ -1,9 +1,5 @@
-<<<<<<< HEAD
 import { createLogger, FastifyLoggerInstance } from '@hive/service-common';
-=======
 import { Stripe } from 'stripe';
-import { FastifyLoggerInstance } from '@hive/service-common';
->>>>>>> 697c79bd
 import { createStorage as createPostgreSQLStorage } from '@hive/storage';
 
 export function createStripeBilling(config: {
