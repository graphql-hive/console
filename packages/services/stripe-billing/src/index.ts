#!/usr/bin/env node
import { createServerAdapter } from '@whatwg-node/server';
import 'reflect-metadata';
<<<<<<< HEAD
import * as Sentry from '@sentry/node';
import { startMetrics, registerShutdown, createLogger } from '@hive/service-common';
=======
import {
  createServer,
  registerShutdown,
  registerTRPC,
  reportReadiness,
  startMetrics,
} from '@hive/service-common';
import { createConnectionString } from '@hive/storage';
import * as Sentry from '@sentry/node';
import { Context, stripeBillingApiRouter } from './api';
import { createStripeBilling } from './billing-sync';
>>>>>>> 697c79bd
import { env } from './environment';
import { createServer } from 'http';
import { startStripeBilling, stopStripeBilling, stripeBillingRouter } from './router';

async function main() {
  if (env.sentry) {
    Sentry.init({
      serverName: 'stripe-billing',
      enabled: !!env.sentry,
      environment: env.environment,
      dsn: env.sentry.dsn,
      release: env.release,
    });
  }

<<<<<<< HEAD
  const logger = createLogger();
=======
  const server = await createServer({
    name: 'stripe-billing',
    tracing: false,
    log: {
      level: env.log.level,
      requests: env.log.requests,
    },
  });
>>>>>>> 697c79bd

  const app = createServerAdapter(stripeBillingRouter);
  const server = createServer(app);

  try {
    registerShutdown({
      logger,
      async onShutdown() {
<<<<<<< HEAD
        await Promise.all([stopStripeBilling(), server.close()]);
=======
        await Promise.all([stop(), server.close()]);
      },
    });

    await registerTRPC(server, {
      router: stripeBillingApiRouter,
      createContext({ req }): Context {
        return {
          storage$: postgres$,
          stripe: stripeApi,
          stripeData$: loadStripeData$,
          req,
        };
      },
    });

    server.route({
      method: ['GET', 'HEAD'],
      url: '/_health',
      handler(_, res) {
        void res.status(200).send();
      },
    });

    server.route({
      method: ['GET', 'HEAD'],
      url: '/_readiness',
      handler(_, res) {
        const isReady = readiness();
        reportReadiness(isReady);
        void res.status(isReady ? 200 : 400).send();
>>>>>>> 697c79bd
      },
    });

    if (env.prometheus) {
      await startMetrics(env.prometheus.labels.instance);
    }
<<<<<<< HEAD
    await startStripeBilling();
    return new Promise<void>(resolve => {
      server.listen(env.http.port, '0.0.0.0', resolve);
    });
  } catch (error: any) {
    logger.fatal(error);
=======
    await server.listen(env.http.port, '::');
    await start();
  } catch (error) {
    server.log.fatal(error);
>>>>>>> 697c79bd
    Sentry.captureException(error, {
      level: 'fatal',
    });
  }
}

main().catch(err => {
  Sentry.captureException(err, {
    level: 'fatal',
  });
  console.error(err);
  process.exit(1);
});<|MERGE_RESOLUTION|>--- conflicted
+++ resolved
@@ -1,22 +1,7 @@
 #!/usr/bin/env node
-import { createServerAdapter } from '@whatwg-node/server';
 import 'reflect-metadata';
-<<<<<<< HEAD
 import * as Sentry from '@sentry/node';
 import { startMetrics, registerShutdown, createLogger } from '@hive/service-common';
-=======
-import {
-  createServer,
-  registerShutdown,
-  registerTRPC,
-  reportReadiness,
-  startMetrics,
-} from '@hive/service-common';
-import { createConnectionString } from '@hive/storage';
-import * as Sentry from '@sentry/node';
-import { Context, stripeBillingApiRouter } from './api';
-import { createStripeBilling } from './billing-sync';
->>>>>>> 697c79bd
 import { env } from './environment';
 import { createServer } from 'http';
 import { startStripeBilling, stopStripeBilling, stripeBillingRouter } from './router';
@@ -32,80 +17,27 @@
     });
   }
 
-<<<<<<< HEAD
   const logger = createLogger();
-=======
-  const server = await createServer({
-    name: 'stripe-billing',
-    tracing: false,
-    log: {
-      level: env.log.level,
-      requests: env.log.requests,
-    },
-  });
->>>>>>> 697c79bd
 
-  const app = createServerAdapter(stripeBillingRouter);
-  const server = createServer(app);
+  const server = createServer(stripeBillingRouter);
 
   try {
     registerShutdown({
       logger,
       async onShutdown() {
-<<<<<<< HEAD
         await Promise.all([stopStripeBilling(), server.close()]);
-=======
-        await Promise.all([stop(), server.close()]);
-      },
-    });
-
-    await registerTRPC(server, {
-      router: stripeBillingApiRouter,
-      createContext({ req }): Context {
-        return {
-          storage$: postgres$,
-          stripe: stripeApi,
-          stripeData$: loadStripeData$,
-          req,
-        };
-      },
-    });
-
-    server.route({
-      method: ['GET', 'HEAD'],
-      url: '/_health',
-      handler(_, res) {
-        void res.status(200).send();
-      },
-    });
-
-    server.route({
-      method: ['GET', 'HEAD'],
-      url: '/_readiness',
-      handler(_, res) {
-        const isReady = readiness();
-        reportReadiness(isReady);
-        void res.status(isReady ? 200 : 400).send();
->>>>>>> 697c79bd
       },
     });
 
     if (env.prometheus) {
       await startMetrics(env.prometheus.labels.instance);
     }
-<<<<<<< HEAD
     await startStripeBilling();
     return new Promise<void>(resolve => {
-      server.listen(env.http.port, '0.0.0.0', resolve);
+      server.listen(env.http.port, 'localhost', resolve);
     });
   } catch (error: any) {
     logger.fatal(error);
-=======
-    await server.listen(env.http.port, '::');
-    await start();
-  } catch (error) {
-    server.log.fatal(error);
->>>>>>> 697c79bd
     Sentry.captureException(error, {
       level: 'fatal',
     });
