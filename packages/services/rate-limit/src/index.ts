--- conflicted
+++ resolved
@@ -1,26 +1,11 @@
 #!/usr/bin/env node
+import { createServer } from 'http';
+import 'reflect-metadata';
+import { createLogger, registerShutdown, startMetrics } from '@hive/service-common';
+import * as Sentry from '@sentry/node';
 import { createServerAdapter } from '@whatwg-node/server';
-import 'reflect-metadata';
-<<<<<<< HEAD
-import * as Sentry from '@sentry/node';
-import { startMetrics, registerShutdown, createLogger } from '@hive/service-common';
 import { env } from './environment';
-import { createServer } from 'http';
 import { rateLimitCtX, rateLimitRouter } from './router';
-=======
-import {
-  createServer,
-  registerShutdown,
-  registerTRPC,
-  reportReadiness,
-  startMetrics,
-} from '@hive/service-common';
-import { createConnectionString } from '@hive/storage';
-import * as Sentry from '@sentry/node';
-import { Context, rateLimitApiRouter } from './api';
-import { env } from './environment';
-import { createRateLimiter } from './limiter';
->>>>>>> 1d3ed95d
 
 async function main() {
   if (env.sentry) {
@@ -33,91 +18,28 @@
     });
   }
 
-<<<<<<< HEAD
   const logger = createLogger();
 
   const app = createServerAdapter(rateLimitRouter);
   const server = createServer(app);
-=======
-  const server = await createServer({
-    name: 'rate-limit',
-    tracing: false,
-    log: {
-      level: env.log.level,
-      requests: env.log.requests,
-    },
-  });
-
-  try {
-    const limiter = createRateLimiter({
-      logger: server.log,
-      rateLimitConfig: {
-        interval: env.limitCacheUpdateIntervalMs,
-      },
-      rateEstimator: env.hiveServices.usageEstimator,
-      emails: env.hiveServices.emails ?? undefined,
-      storage: {
-        connectionString: createConnectionString(env.postgres),
-      },
-    });
-
-    await registerTRPC(server, {
-      router: rateLimitApiRouter,
-      createContext({ req }): Context {
-        return {
-          req,
-          limiter,
-        };
-      },
-    });
->>>>>>> 1d3ed95d
 
   try {
     registerShutdown({
       logger,
       async onShutdown() {
-<<<<<<< HEAD
         await Promise.all([rateLimitCtX.stop(), server.close()]);
-=======
-        await Promise.all([limiter.stop(), server.close()]);
-      },
-    });
-
-    server.route({
-      method: ['GET', 'HEAD'],
-      url: '/_health',
-      handler(_, res) {
-        void res.status(200).send();
-      },
-    });
-
-    server.route({
-      method: ['GET', 'HEAD'],
-      url: '/_readiness',
-      handler(_, res) {
-        const isReady = limiter.readiness();
-        reportReadiness(isReady);
-        void res.status(isReady ? 200 : 400).send();
->>>>>>> 1d3ed95d
       },
     });
 
     if (env.prometheus) {
       await startMetrics(env.prometheus.labels.instance);
     }
-<<<<<<< HEAD
     await rateLimitCtX.start();
     return new Promise<void>(resolve => {
-      server.listen(env.http.port, '0.0.0.0', resolve);
+      server.listen(env.http.port, 'localhost', resolve);
     });
   } catch (error: any) {
     logger.fatal(error);
-=======
-    await server.listen(env.http.port, '::');
-    await limiter.start();
-  } catch (error) {
-    server.log.fatal(error);
->>>>>>> 1d3ed95d
     Sentry.captureException(error, {
       level: 'fatal',
     });
