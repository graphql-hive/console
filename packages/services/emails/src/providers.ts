--- conflicted
+++ resolved
@@ -14,12 +14,7 @@
   body: string;
 }
 
-<<<<<<< HEAD
-// eslint-disable-next-line @typescript-eslint/no-unused-vars
-const emailProviders = {
-=======
 const _emailProviders = {
->>>>>>> 3292da8b
   postmark,
   mock,
   smtp,
