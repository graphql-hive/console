--- conflicted
+++ resolved
@@ -3,7 +3,7 @@
 import stableJSONStringify from 'fast-json-stable-stringify';
 import { Kind } from 'graphql';
 import { SerializableValue } from 'slonik';
-import { z, ZodArray, ZodBoolean, ZodNullable, ZodNumber, ZodString } from 'zod';
+import { z } from 'zod';
 import {
   ChangeType,
   CriticalityLevel,
@@ -334,18 +334,9 @@
   meta: z.object({
     addedDirectiveName: z.string(),
     // for backwards compatibility
-<<<<<<< HEAD
-    addedDirectiveRepeatable: z.boolean().default(false) as unknown as ZodBoolean, // boolean;
-    addedDirectiveLocations: z.array(z.string()).default([]) as unknown as ZodArray<ZodString>, // string[];
-    addedDirectiveDescription: z
-      .string()
-      .nullish()
-      .default(null) as unknown as ZodNullable<ZodString>, // string | null;
-=======
     addedDirectiveRepeatable: z.boolean().default(false),
     addedDirectiveLocations: z.array(z.string()).default([]),
     addedDirectiveDescription: z.string().nullish().default(null), // string | null;
->>>>>>> a9a3e5f9
   }),
 });
 
@@ -381,20 +372,11 @@
   meta: z.object({
     directiveName: z.string(),
     addedDirectiveArgumentName: z.string(),
-<<<<<<< HEAD
-    /** Default for backwards compatibility, but it breaks the typing. @todo fix typing */
-    addedDirectiveArgumentTypeIsNonNull: z.boolean().default(false) as any as ZodBoolean,
-    addedDirectiveArgumentType: z.string().default('') as any as ZodString,
-    addedToNewDirective: z.boolean().default(false) as any as ZodBoolean,
-    addedDirectiveArgumentDescription: z.optional(z.string()), // string | null;
-    addedDirectiveDefaultValue: z.optional(z.string()), // string | null
-=======
     addedDirectiveArgumentTypeIsNonNull: z.boolean().default(false),
     addedDirectiveArgumentType: z.string().default(''),
     addedToNewDirective: z.boolean().default(false),
     addedDirectiveArgumentDescription: z.optional(z.string()),
     addedDirectiveDefaultValue: z.optional(z.string()),
->>>>>>> a9a3e5f9
   }),
 });
 
@@ -447,14 +429,8 @@
       enumName: z.string(),
       enumValueName: z.string(),
       addedDirectiveName: z.string(),
-<<<<<<< HEAD
-      addedToNewType: z.boolean().default(false) as unknown as ZodBoolean,
-      /** Default for backwards compatibility, but it breaks the typing. @todo fix typing */
-      directiveRepeatedTimes: z.number().default(1) as unknown as ZodNumber,
-=======
       addedToNewType: z.boolean().default(false),
       directiveRepeatedTimes: z.number().default(1),
->>>>>>> a9a3e5f9
     }),
   });
 
@@ -465,12 +441,7 @@
       enumName: z.string(),
       enumValueName: z.string(),
       removedDirectiveName: z.string(),
-<<<<<<< HEAD
-      /** Default for backwards compatibility, but it breaks the typing. @todo fix typing */
-      directiveRepeatedTimes: z.number().default(1) as unknown as ZodNumber,
-=======
-      directiveRepeatedTimes: z.number().default(1),
->>>>>>> a9a3e5f9
+      directiveRepeatedTimes: z.number().default(1),
     }),
   });
 
@@ -480,12 +451,7 @@
     typeName: z.string(),
     fieldName: z.string(),
     addedDirectiveName: z.string(),
-<<<<<<< HEAD
-    /** Default for backwards compatibility, but it breaks the typing. @todo fix typing */
-    directiveRepeatedTimes: z.number().default(1) as unknown as ZodNumber,
-=======
     directiveRepeatedTimes: z.number().default(1),
->>>>>>> a9a3e5f9
   }),
 });
 
@@ -495,12 +461,7 @@
     typeName: z.string(),
     fieldName: z.string(),
     removedDirectiveName: z.string(),
-<<<<<<< HEAD
-    /** Default for backwards compatibility, but it breaks the typing. @todo fix typing */
-    directiveRepeatedTimes: z.number().default(1) as unknown as ZodNumber,
-=======
     directiveRepeatedTimes: z.number().default(1),
->>>>>>> a9a3e5f9
   }),
 });
 
@@ -511,14 +472,8 @@
       unionName: z.string(),
       addedUnionMemberTypeName: z.string(),
       addedDirectiveName: z.string(),
-<<<<<<< HEAD
-      /** Default for backwards compatibility, but it breaks the typing. @todo fix typing */
-      addedToNewType: z.boolean().default(false) as unknown as ZodBoolean,
-      directiveRepeatedTimes: z.number().default(1) as unknown as ZodNumber,
-=======
       addedToNewType: z.boolean().default(false),
       directiveRepeatedTimes: z.number().default(1),
->>>>>>> a9a3e5f9
     }),
   });
 export const DirectiveUsageUnionMemberRemovedModel =
@@ -528,12 +483,7 @@
       unionName: z.string(),
       removedUnionMemberTypeName: z.string(),
       removedDirectiveName: z.string(),
-<<<<<<< HEAD
-      /** Default for backwards compatibility, but it breaks the typing. @todo fix typing */
-      directiveRepeatedTimes: z.number().default(1) as unknown as ZodNumber,
-=======
-      directiveRepeatedTimes: z.number().default(1),
->>>>>>> a9a3e5f9
+      directiveRepeatedTimes: z.number().default(1),
     }),
   });
 
@@ -544,14 +494,8 @@
       typeName: z.string(),
       fieldName: z.string(),
       addedDirectiveName: z.string(),
-<<<<<<< HEAD
-      /** Default for backwards compatibility, but it breaks the typing. @todo fix typing */
-      addedToNewType: z.boolean().default(false) as unknown as ZodBoolean,
-      directiveRepeatedTimes: z.number().default(1) as unknown as ZodNumber,
-=======
       addedToNewType: z.boolean().default(false),
       directiveRepeatedTimes: z.number().default(1),
->>>>>>> a9a3e5f9
     }),
   });
 
@@ -562,12 +506,7 @@
       typeName: z.string(),
       fieldName: z.string(),
       removedDirectiveName: z.string(),
-<<<<<<< HEAD
-      /** Default for backwards compatibility, but it breaks the typing. @todo fix typing */
-      directiveRepeatedTimes: z.number().default(1) as unknown as ZodNumber,
-=======
-      directiveRepeatedTimes: z.number().default(1),
->>>>>>> a9a3e5f9
+      directiveRepeatedTimes: z.number().default(1),
     }),
   });
 
@@ -578,16 +517,9 @@
       inputObjectName: z.string(),
       inputFieldName: z.string(),
       addedDirectiveName: z.string(),
-<<<<<<< HEAD
-      /** Default for backwards compatibility, but it breaks the typing. @todo fix typing */
-      addedToNewType: z.boolean().default(false) as unknown as ZodBoolean,
-      inputFieldType: z.string().default('') as any as ZodString,
-      directiveRepeatedTimes: z.number().default(1) as unknown as ZodNumber,
-=======
       addedToNewType: z.boolean().default(false),
       inputFieldType: z.string().default(''),
       directiveRepeatedTimes: z.number().default(1),
->>>>>>> a9a3e5f9
     }),
   });
 
@@ -598,12 +530,7 @@
       inputObjectName: z.string(),
       inputFieldName: z.string(),
       removedDirectiveName: z.string(),
-<<<<<<< HEAD
-      /** Default for backwards compatibility, but it breaks the typing. @todo fix typing */
-      directiveRepeatedTimes: z.number().default(1) as unknown as ZodNumber,
-=======
-      directiveRepeatedTimes: z.number().default(1),
->>>>>>> a9a3e5f9
+      directiveRepeatedTimes: z.number().default(1),
     }),
   });
 
@@ -615,14 +542,8 @@
       fieldName: z.string(),
       argumentName: z.string(),
       addedDirectiveName: z.string(),
-<<<<<<< HEAD
-      /** Default for backwards compatibility, but it breaks the typing. @todo fix typing */
-      addedToNewType: z.boolean().default(false) as unknown as ZodBoolean,
-      directiveRepeatedTimes: z.number().default(1) as unknown as ZodNumber,
-=======
       addedToNewType: z.boolean().default(false),
       directiveRepeatedTimes: z.number().default(1),
->>>>>>> a9a3e5f9
     }),
   });
 
@@ -634,12 +555,7 @@
       fieldName: z.string(),
       argumentName: z.string(),
       removedDirectiveName: z.string(),
-<<<<<<< HEAD
-      /** Default for backwards compatibility, but it breaks the typing. @todo fix typing */
-      directiveRepeatedTimes: z.number().default(1) as unknown as ZodNumber,
-=======
-      directiveRepeatedTimes: z.number().default(1),
->>>>>>> a9a3e5f9
+      directiveRepeatedTimes: z.number().default(1),
     }),
   });
 
@@ -648,14 +564,8 @@
   meta: z.object({
     enumName: z.string(),
     addedDirectiveName: z.string(),
-<<<<<<< HEAD
-    /** Default for backwards compatibility, but it breaks the typing. @todo fix typing */
-    addedToNewType: z.boolean().default(false) as unknown as ZodBoolean,
-    directiveRepeatedTimes: z.number().default(1) as unknown as ZodNumber,
-=======
     addedToNewType: z.boolean().default(false),
     directiveRepeatedTimes: z.number().default(1),
->>>>>>> a9a3e5f9
   }),
 });
 
@@ -664,12 +574,7 @@
   meta: z.object({
     enumName: z.string(),
     removedDirectiveName: z.string(),
-<<<<<<< HEAD
-    /** Default for backwards compatibility, but it breaks the typing. @todo fix typing */
-    directiveRepeatedTimes: z.number().default(1) as unknown as ZodNumber,
-=======
     directiveRepeatedTimes: z.number().default(1),
->>>>>>> a9a3e5f9
   }),
 });
 
@@ -682,14 +587,8 @@
       isAddedInputFieldTypeNullable: z.boolean(),
       addedInputFieldType: z.string(),
       addedDirectiveName: z.string(),
-<<<<<<< HEAD
-      /** Default for backwards compatibility, but it breaks the typing. @todo fix typing */
-      addedToNewType: z.boolean().default(false) as unknown as ZodBoolean,
-      directiveRepeatedTimes: z.number().default(1) as unknown as ZodNumber,
-=======
       addedToNewType: z.boolean().default(false),
       directiveRepeatedTimes: z.number().default(1),
->>>>>>> a9a3e5f9
     }),
   });
 
@@ -702,12 +601,7 @@
       isRemovedInputFieldTypeNullable: z.boolean(),
       removedInputFieldType: z.string(),
       removedDirectiveName: z.string(),
-<<<<<<< HEAD
-      /** Default for backwards compatibility, but it breaks the typing. @todo fix typing */
-      directiveRepeatedTimes: z.number().default(1) as unknown as ZodNumber,
-=======
-      directiveRepeatedTimes: z.number().default(1),
->>>>>>> a9a3e5f9
+      directiveRepeatedTimes: z.number().default(1),
     }),
   });
 
@@ -716,14 +610,8 @@
   meta: z.object({
     scalarName: z.string(),
     addedDirectiveName: z.string(),
-<<<<<<< HEAD
-    /** Default for backwards compatibility, but it breaks the typing. @todo fix typing */
-    addedToNewType: z.boolean().default(false) as unknown as ZodBoolean,
-    directiveRepeatedTimes: z.number().default(1) as unknown as ZodNumber,
-=======
     addedToNewType: z.boolean().default(false),
     directiveRepeatedTimes: z.number().default(1),
->>>>>>> a9a3e5f9
   }),
 });
 
@@ -733,12 +621,7 @@
     meta: z.object({
       scalarName: z.string(),
       removedDirectiveName: z.string(),
-<<<<<<< HEAD
-      /** Default for backwards compatibility, but it breaks the typing. @todo fix typing */
-      directiveRepeatedTimes: z.number().default(1) as unknown as ZodNumber,
-=======
-      directiveRepeatedTimes: z.number().default(1),
->>>>>>> a9a3e5f9
+      directiveRepeatedTimes: z.number().default(1),
     }),
   },
 );
@@ -748,14 +631,8 @@
   meta: z.object({
     objectName: z.string(),
     addedDirectiveName: z.string(),
-<<<<<<< HEAD
-    /** Default for backwards compatibility, but it breaks the typing. @todo fix typing */
-    addedToNewType: z.boolean().default(false) as unknown as ZodBoolean,
-    directiveRepeatedTimes: z.number().default(1) as unknown as ZodNumber,
-=======
     addedToNewType: z.boolean().default(false),
     directiveRepeatedTimes: z.number().default(1),
->>>>>>> a9a3e5f9
   }),
 });
 
@@ -765,12 +642,7 @@
     meta: z.object({
       objectName: z.string(),
       removedDirectiveName: z.string(),
-<<<<<<< HEAD
-      /** Default for backwards compatibility, but it breaks the typing. @todo fix typing */
-      directiveRepeatedTimes: z.number().default(1) as unknown as ZodNumber,
-=======
-      directiveRepeatedTimes: z.number().default(1),
->>>>>>> a9a3e5f9
+      directiveRepeatedTimes: z.number().default(1),
     }),
   },
 );
@@ -780,14 +652,8 @@
     meta: z.object({
       interfaceName: z.string(),
       addedDirectiveName: z.string(),
-<<<<<<< HEAD
-      /** Default for backwards compatibility, but it breaks the typing. @todo fix typing */
-      addedToNewType: z.boolean().default(false) as unknown as ZodBoolean,
-      directiveRepeatedTimes: z.number().default(1) as unknown as ZodNumber,
-=======
       addedToNewType: z.boolean().default(false),
       directiveRepeatedTimes: z.number().default(1),
->>>>>>> a9a3e5f9
     }),
   });
 
@@ -797,12 +663,7 @@
     meta: z.object({
       interfaceName: z.string(),
       removedDirectiveName: z.string(),
-<<<<<<< HEAD
-      /** Default for backwards compatibility, but it breaks the typing. @todo fix typing */
-      directiveRepeatedTimes: z.number().default(1) as unknown as ZodNumber,
-=======
-      directiveRepeatedTimes: z.number().default(1),
->>>>>>> a9a3e5f9
+      directiveRepeatedTimes: z.number().default(1),
     }),
   });
 
@@ -811,14 +672,8 @@
   meta: z.object({
     addedDirectiveName: z.string(),
     schemaTypeName: z.string(),
-<<<<<<< HEAD
-    /** Default for backwards compatibility, but it breaks the typing. @todo fix typing */
-    addedToNewType: z.boolean().default(false) as unknown as ZodBoolean,
-    directiveRepeatedTimes: z.number().default(1) as unknown as ZodNumber,
-=======
     addedToNewType: z.boolean().default(false),
     directiveRepeatedTimes: z.number().default(1),
->>>>>>> a9a3e5f9
   }),
 });
 
@@ -828,12 +683,7 @@
     meta: z.object({
       removedDirectiveName: z.string(),
       schemaTypeName: z.string(),
-<<<<<<< HEAD
-      /** Default for backwards compatibility, but it breaks the typing. @todo fix typing */
-      directiveRepeatedTimes: z.number().default(1) as unknown as ZodNumber,
-=======
-      directiveRepeatedTimes: z.number().default(1),
->>>>>>> a9a3e5f9
+      directiveRepeatedTimes: z.number().default(1),
     }),
   },
 );
@@ -849,12 +699,7 @@
       parentFieldName: z.string().nullable(),
       parentArgumentName: z.string().nullable(),
       parentEnumValueName: z.string().nullable(),
-<<<<<<< HEAD
-      /** Default for backwards compatibility, but it breaks the typing. @todo fix typing */
-      directiveRepeatedTimes: z.number().default(1) as unknown as ZodNumber,
-=======
-      directiveRepeatedTimes: z.number().default(1),
->>>>>>> a9a3e5f9
+      directiveRepeatedTimes: z.number().default(1),
     }),
   },
 );
@@ -869,12 +714,7 @@
       parentFieldName: z.string().nullable(),
       parentArgumentName: z.string().nullable(),
       parentEnumValueName: z.string().nullable(),
-<<<<<<< HEAD
-      /** Default for backwards compatibility, but it breaks the typing. @todo fix typing */
-      directiveRepeatedTimes: z.number().default(1) as unknown as ZodNumber,
-=======
-      directiveRepeatedTimes: z.number().default(1),
->>>>>>> a9a3e5f9
+      directiveRepeatedTimes: z.number().default(1),
     }),
   });
 
@@ -894,18 +734,8 @@
   meta: z.object({
     enumName: z.string(),
     addedEnumValueName: z.string(),
-<<<<<<< HEAD
-    /** Default for backwards compatibility, but it breaks the typing. @todo fix typing */
-    addedToNewType: z.boolean().default(false) as any as ZodBoolean, // default for backwards compatibility
-    addedDirectiveDescription: z
-      .string()
-      .nullable()
-      .optional()
-      .default(null) as unknown as ZodNullable<ZodString>,
-=======
     addedToNewType: z.boolean().default(false),
     addedDirectiveDescription: z.string().nullable().optional().default(null),
->>>>>>> a9a3e5f9
   }),
 });
 
@@ -970,11 +800,7 @@
     typeName: z.string(),
     addedFieldName: z.string(),
     typeType: z.string(),
-<<<<<<< HEAD
-    addedFieldReturnType: z.string().default('') as unknown as ZodString, // optional for backwards compatibility
-=======
     addedFieldReturnType: z.string().default(''), // optional for backwards compatibility
->>>>>>> a9a3e5f9
   }),
 });
 
@@ -1010,11 +836,7 @@
   meta: z.object({
     typeName: z.string(),
     fieldName: z.string(),
-<<<<<<< HEAD
-    deprecationReason: z.string().default('No longer supported') as unknown as ZodString, // for backwards compatibility
-=======
     deprecationReason: z.string().default('No longer supported'), // for backwards compatibility
->>>>>>> a9a3e5f9
   }),
 });
 
@@ -1077,11 +899,7 @@
     addedArgumentType: z.string(),
     hasDefaultValue: z.boolean(),
     isAddedFieldArgumentBreaking: z.boolean(),
-<<<<<<< HEAD
-    addedToNewField: z.boolean().default(false) as unknown as ZodBoolean, // for backwards compatibility
-=======
     addedToNewField: z.boolean().default(false), // for backwards compatibility
->>>>>>> a9a3e5f9
   }),
 });
 
@@ -1113,11 +931,7 @@
     addedInputFieldName: z.string(),
     isAddedInputFieldTypeNullable: z.boolean(),
     addedInputFieldType: z.string(),
-<<<<<<< HEAD
-    addedToNewType: z.boolean().default(false) as unknown as ZodBoolean, // default to make backwards compatible
-=======
     addedToNewType: z.boolean().default(false), // default to make backwards compatible
->>>>>>> a9a3e5f9
     addedFieldDefault: z.string().optional(),
   }),
 });
@@ -1181,11 +995,7 @@
   meta: z.object({
     objectTypeName: z.string(),
     addedInterfaceName: z.string(),
-<<<<<<< HEAD
-    addedToNewType: z.boolean().default(false) as unknown as ZodBoolean, // optional for backwards compatibility
-=======
     addedToNewType: z.boolean().default(false), // optional for backwards compatibility
->>>>>>> a9a3e5f9
   }),
 });
 
@@ -1234,13 +1044,6 @@
 
 export const TypeAddedModel = implement<TypeAddedChange>().with({
   type: TypeAddedLiteral,
-<<<<<<< HEAD
-  meta: z.object({
-    addedTypeName: z.string(),
-    addedTypeKind: z.string().default('') as unknown as ZodString, // optional for backwards compatibility
-    addedTypeIsOneOf: z.boolean().optional(),
-  }) as any,
-=======
   meta: z.union([
     z.object({
       addedTypeName: z.string(),
@@ -1261,7 +1064,6 @@
         .default(Kind.OBJECT_TYPE_DEFINITION),
     }),
   ]),
->>>>>>> a9a3e5f9
 });
 
 export const TypeKindChangedModel = implement<TypeKindChangedChange>().with({
@@ -1312,11 +1114,7 @@
   meta: z.object({
     unionName: z.string(),
     addedUnionMemberTypeName: z.string(),
-<<<<<<< HEAD
-    addedToNewType: z.boolean().default(false) as any as ZodBoolean, // default for backwards compatibility
-=======
     addedToNewType: z.boolean().default(false), // default for backwards compatibility
->>>>>>> a9a3e5f9
   }),
 });
 
