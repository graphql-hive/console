/** These mirror DB models from  */
import crypto from 'node:crypto';
import stableJSONStringify from 'fast-json-stable-stringify';
import { SerializableValue } from 'slonik';
import { z, ZodArray, ZodBoolean, ZodNullable, ZodNumber, ZodString } from 'zod';
import {
  ChangeType,
  CriticalityLevel,
  DirectiveAddedChange,
  DirectiveArgumentAddedChange,
  DirectiveArgumentDefaultValueChangedChange,
  DirectiveArgumentDescriptionChangedChange,
  DirectiveArgumentRemovedChange,
  DirectiveArgumentTypeChangedChange,
  DirectiveDescriptionChangedChange,
  DirectiveLocationAddedChange,
  DirectiveLocationRemovedChange,
  DirectiveRemovedChange,
  DirectiveRepeatableAddedChange,
  DirectiveRepeatableRemovedChange,
  DirectiveUsageArgumentAddedChange,
  DirectiveUsageArgumentDefinitionAddedChange,
  DirectiveUsageArgumentDefinitionRemovedChange,
  DirectiveUsageArgumentRemovedChange,
  DirectiveUsageEnumAddedChange,
  DirectiveUsageEnumRemovedChange,
  DirectiveUsageEnumValueAddedChange,
  DirectiveUsageEnumValueRemovedChange,
  DirectiveUsageFieldAddedChange,
  DirectiveUsageFieldDefinitionAddedChange,
  DirectiveUsageFieldDefinitionRemovedChange,
  DirectiveUsageFieldRemovedChange,
  DirectiveUsageInputFieldDefinitionAddedChange,
  DirectiveUsageInputFieldDefinitionRemovedChange,
  DirectiveUsageInputObjectAddedChange,
  DirectiveUsageInputObjectRemovedChange,
  DirectiveUsageInterfaceAddedChange,
  DirectiveUsageInterfaceRemovedChange,
  DirectiveUsageObjectAddedChange,
  DirectiveUsageObjectRemovedChange,
  DirectiveUsageScalarAddedChange,
  DirectiveUsageScalarRemovedChange,
  DirectiveUsageSchemaAddedChange,
  DirectiveUsageSchemaRemovedChange,
  DirectiveUsageUnionMemberAddedChange,
  DirectiveUsageUnionMemberRemovedChange,
  EnumValueAddedChange,
  EnumValueDeprecationReasonAddedChange,
  EnumValueDeprecationReasonChangedChange,
  EnumValueDeprecationReasonRemovedChange,
  EnumValueDescriptionChangedChange,
  EnumValueRemovedChange,
  FieldAddedChange,
  FieldArgumentAddedChange,
  FieldArgumentDefaultChangedChange,
  FieldArgumentDescriptionChangedChange,
  FieldArgumentRemovedChange,
  FieldArgumentTypeChangedChange,
  FieldDeprecationAddedChange,
  FieldDeprecationReasonAddedChange,
  FieldDeprecationReasonChangedChange,
  FieldDeprecationReasonRemovedChange,
  FieldDeprecationRemovedChange,
  FieldDescriptionAddedChange,
  FieldDescriptionChangedChange,
  FieldDescriptionRemovedChange,
  FieldRemovedChange,
  FieldTypeChangedChange,
  InputFieldAddedChange,
  InputFieldDefaultValueChangedChange,
  InputFieldDescriptionAddedChange,
  InputFieldDescriptionChangedChange,
  InputFieldDescriptionRemovedChange,
  InputFieldRemovedChange,
  InputFieldTypeChangedChange,
  ObjectTypeInterfaceAddedChange,
  ObjectTypeInterfaceRemovedChange,
  SchemaMutationTypeChangedChange,
  SchemaQueryTypeChangedChange,
  SchemaSubscriptionTypeChangedChange,
  SerializableChange,
  TypeAddedChange,
  TypeDescriptionAddedChange,
  TypeDescriptionChangedChange,
  TypeDescriptionRemovedChange,
  TypeKindChangedChange,
  TypeOfChangeType,
  TypeRemovedChange,
  UnionMemberAddedChange,
  UnionMemberRemovedChange,
} from '@graphql-inspector/core';
import {
  RegistryServiceUrlChangeSerializableChange,
  schemaChangeFromSerializableChange,
} from './schema-change-meta';

// prettier-ignore
const FieldArgumentDescriptionChangedLiteral = z.literal("FIELD_ARGUMENT_DESCRIPTION_CHANGED" satisfies `${typeof ChangeType.FieldArgumentDescriptionChanged}`)
// prettier-ignore
const FieldArgumentDefaultChangedLiteral =  z.literal("FIELD_ARGUMENT_DEFAULT_CHANGED" satisfies `${typeof ChangeType.FieldArgumentDefaultChanged}`)
// prettier-ignore
const FieldArgumentTypeChangedLiteral =  z.literal("FIELD_ARGUMENT_TYPE_CHANGED" satisfies `${typeof ChangeType.FieldArgumentTypeChanged}`)
// prettier-ignore
const DirectiveRemovedLiteral =  z.literal("DIRECTIVE_REMOVED" satisfies `${typeof ChangeType.DirectiveRemoved}`)
// prettier-ignore
const DirectiveRepeatableAddedLiteral =  z.literal("DIRECTIVE_REPEATABLE_ADDED" satisfies `${typeof ChangeType.DirectiveRepeatableAdded}`)
// prettier-ignore
const DirectiveRepeatableRemovedLiteral =  z.literal("DIRECTIVE_REPEATABLE_REMOVED" satisfies `${typeof ChangeType.DirectiveRepeatableRemoved}`)
// prettier-ignore
const DirectiveAddedLiteral =  z.literal("DIRECTIVE_ADDED" satisfies `${typeof ChangeType.DirectiveAdded}`)
// prettier-ignore
const DirectiveDescriptionChangedLiteral =  z.literal("DIRECTIVE_DESCRIPTION_CHANGED" satisfies `${typeof ChangeType.DirectiveDescriptionChanged}`)
// prettier-ignore
const DirectiveLocationAddedLiteral =  z.literal("DIRECTIVE_LOCATION_ADDED" satisfies `${typeof ChangeType.DirectiveLocationAdded}`)
// prettier-ignore
const DirectiveLocationRemovedLiteral =  z.literal("DIRECTIVE_LOCATION_REMOVED" satisfies `${typeof ChangeType.DirectiveLocationRemoved}`)
// prettier-ignore
const DirectiveArgumentAddedLiteral =  z.literal("DIRECTIVE_ARGUMENT_ADDED" satisfies `${typeof ChangeType.DirectiveArgumentAdded}`)
// prettier-ignore
const DirectiveArgumentRemovedLiteral =  z.literal("DIRECTIVE_ARGUMENT_REMOVED" satisfies `${typeof ChangeType.DirectiveArgumentRemoved}`)
// prettier-ignore
const DirectiveArgumentDescriptionChangedLiteral =  z.literal("DIRECTIVE_ARGUMENT_DESCRIPTION_CHANGED" satisfies `${typeof ChangeType.DirectiveArgumentDescriptionChanged}`)
// prettier-ignore
const DirectiveArgumentDefaultValueChangedLiteral =  z.literal("DIRECTIVE_ARGUMENT_DEFAULT_VALUE_CHANGED" satisfies `${typeof ChangeType.DirectiveArgumentDefaultValueChanged}`)
// prettier-ignore
const DirectiveArgumentTypeChangedLiteral =  z.literal("DIRECTIVE_ARGUMENT_TYPE_CHANGED" satisfies `${typeof ChangeType.DirectiveArgumentTypeChanged}`)
// prettier-ignore
const DirectiveUsageEnumValueAddedLiteral =  z.literal("DIRECTIVE_USAGE_ENUM_VALUE_ADDED" satisfies `${typeof ChangeType.DirectiveUsageEnumValueAdded}`)
// prettier-ignore
const DirectiveUsageEnumValueRemovedLiteral =  z.literal("DIRECTIVE_USAGE_ENUM_VALUE_REMOVED" satisfies `${typeof ChangeType.DirectiveUsageEnumValueRemoved}`)
// prettier-ignore
const DirectiveUsageFieldAddedLiteral =  z.literal("DIRECTIVE_USAGE_FIELD_ADDED" satisfies `${typeof ChangeType.DirectiveUsageFieldAdded}`)
// prettier-ignore
const DirectiveUsageFieldRemovedLiteral =  z.literal("DIRECTIVE_USAGE_FIELD_REMOVED" satisfies `${typeof ChangeType.DirectiveUsageFieldRemoved}`)
// prettier-ignore
const DirectiveUsageUnionMemberAddedLiteral =  z.literal("DIRECTIVE_USAGE_UNION_MEMBER_ADDED" satisfies `${typeof ChangeType.DirectiveUsageUnionMemberAdded}`)
// prettier-ignore
const DirectiveUsageUnionMemberRemovedLiteral =  z.literal("DIRECTIVE_USAGE_UNION_MEMBER_REMOVED" satisfies `${typeof ChangeType.DirectiveUsageUnionMemberRemoved}`)
// prettier-ignore
const DirectiveUsageFieldDefinitionAddedLiteral =  z.literal("DIRECTIVE_USAGE_FIELD_DEFINITION_ADDED" satisfies `${typeof ChangeType.DirectiveUsageFieldDefinitionAdded}`)
// prettier-ignore
const DirectiveUsageFieldDefinitionRemovedLiteral =  z.literal("DIRECTIVE_USAGE_FIELD_DEFINITION_REMOVED" satisfies `${typeof ChangeType.DirectiveUsageFieldDefinitionRemoved}`)
// prettier-ignore
const DirectiveUsageInputFieldDefinitionAddedLiteral =  z.literal("DIRECTIVE_USAGE_INPUT_FIELD_DEFINITION_ADDED" satisfies `${typeof ChangeType.DirectiveUsageInputFieldDefinitionAdded}`)
// prettier-ignore
const DirectiveUsageInputFieldDefinitionRemovedLiteral =  z.literal("DIRECTIVE_USAGE_INPUT_FIELD_DEFINITION_REMOVED" satisfies `${typeof ChangeType.DirectiveUsageInputFieldDefinitionRemoved}`)
// prettier-ignore
const DirectiveUsageArgumentDefinitionAddedLiteral =  z.literal("DIRECTIVE_USAGE_ARGUMENT_DEFINITION_ADDED" satisfies `${typeof ChangeType.DirectiveUsageArgumentDefinitionAdded}`)
// prettier-ignore
const DirectiveUsageArgumentDefinitionRemovedLiteral =  z.literal("DIRECTIVE_USAGE_ARGUMENT_DEFINITION_REMOVED" satisfies `${typeof ChangeType.DirectiveUsageArgumentDefinitionRemoved}`)
// prettier-ignore
const DirectiveUsageEnumAddedLiteral =  z.literal("DIRECTIVE_USAGE_ENUM_ADDED" satisfies `${typeof ChangeType.DirectiveUsageEnumAdded}`)
// prettier-ignore
const DirectiveUsageEnumRemovedLiteral =  z.literal("DIRECTIVE_USAGE_ENUM_REMOVED" satisfies `${typeof ChangeType.DirectiveUsageEnumRemoved}`)
// prettier-ignore
const DirectiveUsageInputObjectAddedLiteral =  z.literal("DIRECTIVE_USAGE_INPUT_OBJECT_ADDED" satisfies `${typeof ChangeType.DirectiveUsageInputObjectAdded}`)
// prettier-ignore
const DirectiveUsageInputObjectRemovedLiteral =  z.literal("DIRECTIVE_USAGE_INPUT_OBJECT_REMOVED" satisfies `${typeof ChangeType.DirectiveUsageInputObjectRemoved}`)
// prettier-ignore
const DirectiveUsageScalarAddedLiteral =  z.literal("DIRECTIVE_USAGE_SCALAR_ADDED" satisfies `${typeof ChangeType.DirectiveUsageScalarAdded}`)
// prettier-ignore
const DirectiveUsageScalarRemovedLiteral =  z.literal("DIRECTIVE_USAGE_SCALAR_REMOVED" satisfies `${typeof ChangeType.DirectiveUsageScalarRemoved}`)
// prettier-ignore
const DirectiveUsageObjectAddedLiteral =  z.literal("DIRECTIVE_USAGE_OBJECT_ADDED" satisfies `${typeof ChangeType.DirectiveUsageObjectAdded}`)
// prettier-ignore
const DirectiveUsageObjectRemovedLiteral =  z.literal("DIRECTIVE_USAGE_OBJECT_REMOVED" satisfies `${typeof ChangeType.DirectiveUsageObjectRemoved}`)
// prettier-ignore
const DirectiveUsageInterfaceAddedLiteral =  z.literal("DIRECTIVE_USAGE_INTERFACE_ADDED" satisfies `${typeof ChangeType.DirectiveUsageInterfaceAdded}`)
// prettier-ignore
const DirectiveUsageInterfaceRemovedLiteral =  z.literal("DIRECTIVE_USAGE_INTERFACE_REMOVED" satisfies `${typeof ChangeType.DirectiveUsageInterfaceRemoved}`)
// prettier-ignore
const DirectiveUsageSchemaAddedLiteral =  z.literal("DIRECTIVE_USAGE_SCHEMA_ADDED" satisfies `${typeof ChangeType.DirectiveUsageSchemaAdded}`)
// prettier-ignore
const DirectiveUsageSchemaRemovedLiteral =  z.literal("DIRECTIVE_USAGE_SCHEMA_REMOVED" satisfies `${typeof ChangeType.DirectiveUsageSchemaRemoved}`)
// prettier-ignore
const EnumValueRemovedLiteral =  z.literal("ENUM_VALUE_REMOVED" satisfies `${typeof ChangeType.EnumValueRemoved}`)
// prettier-ignore
const EnumValueAddedLiteral =  z.literal("ENUM_VALUE_ADDED" satisfies `${typeof ChangeType.EnumValueAdded}`)
// prettier-ignore
const EnumValueDescriptionChangedLiteral =  z.literal("ENUM_VALUE_DESCRIPTION_CHANGED" satisfies `${typeof ChangeType.EnumValueDescriptionChanged}`)
// prettier-ignore
const EnumValueDeprecationReasonChangedLiteral =  z.literal("ENUM_VALUE_DEPRECATION_REASON_CHANGED" satisfies `${typeof ChangeType.EnumValueDeprecationReasonChanged}`)
// prettier-ignore
const EnumValueDeprecationReasonAddedLiteral =  z.literal("ENUM_VALUE_DEPRECATION_REASON_ADDED" satisfies `${typeof ChangeType.EnumValueDeprecationReasonAdded}`)
// prettier-ignore
const EnumValueDeprecationReasonRemovedLiteral =  z.literal("ENUM_VALUE_DEPRECATION_REASON_REMOVED" satisfies `${typeof ChangeType.EnumValueDeprecationReasonRemoved}`)
// prettier-ignore
const FieldRemovedLiteral =  z.literal("FIELD_REMOVED" satisfies `${typeof ChangeType.FieldRemoved}`)
// prettier-ignore
const FieldAddedLiteral =  z.literal("FIELD_ADDED" satisfies `${typeof ChangeType.FieldAdded}`)
// prettier-ignore
const FieldDescriptionChangedLiteral =  z.literal("FIELD_DESCRIPTION_CHANGED" satisfies `${typeof ChangeType.FieldDescriptionChanged}`)
// prettier-ignore
const FieldDescriptionAddedLiteral =  z.literal("FIELD_DESCRIPTION_ADDED" satisfies `${typeof ChangeType.FieldDescriptionAdded}`)
// prettier-ignore
const FieldDescriptionRemovedLiteral =  z.literal("FIELD_DESCRIPTION_REMOVED" satisfies `${typeof ChangeType.FieldDescriptionRemoved}`)
// prettier-ignore
const FieldDeprecationAddedLiteral =  z.literal("FIELD_DEPRECATION_ADDED" satisfies `${typeof ChangeType.FieldDeprecationAdded}`)
// prettier-ignore
const FieldDeprecationRemovedLiteral =  z.literal("FIELD_DEPRECATION_REMOVED" satisfies `${typeof ChangeType.FieldDeprecationRemoved}`)
// prettier-ignore
const FieldDeprecationReasonChangedLiteral =  z.literal("FIELD_DEPRECATION_REASON_CHANGED" satisfies `${typeof ChangeType.FieldDeprecationReasonChanged}`)
// prettier-ignore
const FieldDeprecationReasonAddedLiteral =  z.literal("FIELD_DEPRECATION_REASON_ADDED" satisfies `${typeof ChangeType.FieldDeprecationReasonAdded}`)
// prettier-ignore
const FieldDeprecationReasonRemovedLiteral =  z.literal("FIELD_DEPRECATION_REASON_REMOVED" satisfies `${typeof ChangeType.FieldDeprecationReasonRemoved}`)
// prettier-ignore
const FieldTypeChangedLiteral =  z.literal("FIELD_TYPE_CHANGED" satisfies `${typeof ChangeType.FieldTypeChanged}`)
// prettier-ignore
const FieldArgumentAddedLiteral =  z.literal("FIELD_ARGUMENT_ADDED" satisfies `${typeof ChangeType.FieldArgumentAdded}`)
// prettier-ignore
const FieldArgumentRemovedLiteral =  z.literal("FIELD_ARGUMENT_REMOVED" satisfies `${typeof ChangeType.FieldArgumentRemoved}`)
// prettier-ignore
const InputFieldRemovedLiteral =  z.literal("INPUT_FIELD_REMOVED" satisfies `${typeof ChangeType.InputFieldRemoved}`)
// prettier-ignore
const InputFieldAddedLiteral =  z.literal("INPUT_FIELD_ADDED" satisfies `${typeof ChangeType.InputFieldAdded}`)
// prettier-ignore
const InputFieldDescriptionAddedLiteral =  z.literal("INPUT_FIELD_DESCRIPTION_ADDED" satisfies `${typeof ChangeType.InputFieldDescriptionAdded}`)
// prettier-ignore
const InputFieldDescriptionRemovedLiteral =  z.literal("INPUT_FIELD_DESCRIPTION_REMOVED" satisfies `${typeof ChangeType.InputFieldDescriptionRemoved}`)
// prettier-ignore
const InputFieldDescriptionChangedLiteral =  z.literal("INPUT_FIELD_DESCRIPTION_CHANGED" satisfies `${typeof ChangeType.InputFieldDescriptionChanged}`)
// prettier-ignore
const InputFieldDefaultValueChangedLiteral =  z.literal("INPUT_FIELD_DEFAULT_VALUE_CHANGED" satisfies `${typeof ChangeType.InputFieldDefaultValueChanged}`)
// prettier-ignore
const InputFieldTypeChangedLiteral =  z.literal("INPUT_FIELD_TYPE_CHANGED" satisfies `${typeof ChangeType.InputFieldTypeChanged}`)
// prettier-ignore
const ObjectTypeInterfaceAddedLiteral =  z.literal("OBJECT_TYPE_INTERFACE_ADDED" satisfies `${typeof ChangeType.ObjectTypeInterfaceAdded}`)
// prettier-ignore
const ObjectTypeInterfaceRemovedLiteral =  z.literal("OBJECT_TYPE_INTERFACE_REMOVED" satisfies `${typeof ChangeType.ObjectTypeInterfaceRemoved}`)
// prettier-ignore
const SchemaQueryTypeChangedLiteral =  z.literal("SCHEMA_QUERY_TYPE_CHANGED" satisfies `${typeof ChangeType.SchemaQueryTypeChanged}`)
// prettier-ignore
const SchemaMutationTypeChangedLiteral =  z.literal("SCHEMA_MUTATION_TYPE_CHANGED" satisfies `${typeof ChangeType.SchemaMutationTypeChanged}`)
// prettier-ignore
const SchemaSubscriptionTypeChangedLiteral =  z.literal("SCHEMA_SUBSCRIPTION_TYPE_CHANGED" satisfies `${typeof ChangeType.SchemaSubscriptionTypeChanged}`)
// prettier-ignore
const TypeRemovedLiteral =  z.literal("TYPE_REMOVED" satisfies `${typeof ChangeType.TypeRemoved}`)
// prettier-ignore
const TypeAddedLiteral =  z.literal("TYPE_ADDED" satisfies `${typeof ChangeType.TypeAdded}`)
// prettier-ignore
const TypeKindChangedLiteral =  z.literal("TYPE_KIND_CHANGED" satisfies `${typeof ChangeType.TypeKindChanged}`)
// prettier-ignore
const TypeDescriptionChangedLiteral =  z.literal("TYPE_DESCRIPTION_CHANGED" satisfies `${typeof ChangeType.TypeDescriptionChanged}`)
// prettier-ignore
const TypeDescriptionRemovedLiteral =  z.literal("TYPE_DESCRIPTION_REMOVED" satisfies `${typeof ChangeType.TypeDescriptionRemoved}`)
// prettier-ignore
const TypeDescriptionAddedLiteral =  z.literal("TYPE_DESCRIPTION_ADDED" satisfies `${typeof ChangeType.TypeDescriptionAdded}`)
// prettier-ignore
const UnionMemberRemovedLiteral =  z.literal("UNION_MEMBER_REMOVED" satisfies `${typeof ChangeType.UnionMemberRemoved}`)
// prettier-ignore
const UnionMemberAddedLiteral =  z.literal("UNION_MEMBER_ADDED" satisfies `${typeof ChangeType.UnionMemberAdded}`)
// prettier-ignore
const DirectiveUsageArgumentAddedLiteral = z.literal("DIRECTIVE_USAGE_ARGUMENT_ADDED" satisfies `${typeof ChangeType.DirectiveUsageArgumentAdded}`)
// prettier-ignore
const DirectiveUsageArgumentRemovedLiteral = z.literal("DIRECTIVE_USAGE_ARGUMENT_REMOVED" satisfies `${typeof ChangeType.DirectiveUsageArgumentRemoved}`)

/**
 * @source https://github.com/colinhacks/zod/issues/372#issuecomment-1280054492
 */
type Implements<Model> = {
  [key in keyof Model]-?: undefined extends Model[key]
    ? null extends Model[key]
      ? z.ZodNullableType<z.ZodOptionalType<z.ZodType<Model[key]>>>
      : z.ZodOptionalType<z.ZodType<Model[key]>>
    : null extends Model[key]
      ? z.ZodNullableType<z.ZodType<Model[key]>>
      : Model[key] extends TypeOfChangeType
        ? z.ZodLiteral<`${Model[key]}`>
        : z.ZodType<Model[key]>;
};

export function implement<Model = never>() {
  return {
    with: <
      Schema extends Implements<Model> & {
        [unknownKey in Exclude<keyof Schema, keyof Model>]: never;
      },
    >(
      schema: Schema,
    ) => z.object(schema),
  };
}

export const FieldArgumentDescriptionChangedModel =
  implement<FieldArgumentDescriptionChangedChange>().with({
    type: FieldArgumentDescriptionChangedLiteral,
    meta: z.object({
      typeName: z.string(),
      fieldName: z.string(),
      argumentName: z.string(),
      oldDescription: z.union([z.string(), z.null()]),
      newDescription: z.union([z.string(), z.null()]),
    }),
  });

export const FieldArgumentDefaultChangedModel = implement<FieldArgumentDefaultChangedChange>().with(
  {
    type: FieldArgumentDefaultChangedLiteral,
    meta: z.object({
      typeName: z.string(),
      fieldName: z.string(),
      argumentName: z.string(),
      oldDefaultValue: z.optional(z.string()),
      newDefaultValue: z.optional(z.string()),
    }),
  },
);

export const FieldArgumentTypeChangedModel = implement<FieldArgumentTypeChangedChange>().with({
  type: FieldArgumentTypeChangedLiteral,
  meta: z.object({
    typeName: z.string(),
    fieldName: z.string(),
    argumentName: z.string(),
    oldArgumentType: z.string(),
    newArgumentType: z.string(),
    isSafeArgumentTypeChange: z.boolean(),
  }),
});

export const DirectiveRemovedModel = implement<DirectiveRemovedChange>().with({
  type: DirectiveRemovedLiteral,
  meta: z.object({
    removedDirectiveName: z.string(),
  }),
});

export const DirectiveRepeatableAddedModel = implement<DirectiveRepeatableAddedChange>().with({
  type: DirectiveRepeatableAddedLiteral,
  meta: z.object({
    directiveName: z.string(),
  }),
});

export const DirectiveRepeatableRemovedModel = implement<DirectiveRepeatableRemovedChange>().with({
  type: DirectiveRepeatableRemovedLiteral,
  meta: z.object({
    directiveName: z.string(),
  }),
});

export const DirectiveAddedModel = implement<DirectiveAddedChange>().with({
  type: DirectiveAddedLiteral,
  meta: z.object({
    addedDirectiveName: z.string(),
    // for backwards compatibility
<<<<<<< HEAD
    addedDirectiveRepeatable: z.boolean().default(false), // boolean;
    addedDirectiveLocations: z.array(z.string()).default([]), // string[];
    addedDirectiveDescription: z.string().nullable().default(null), // string | null;
  }) as any, // @todo fix typing
=======
    addedDirectiveRepeatable: z.boolean().default(false) as unknown as ZodBoolean, // boolean;
    addedDirectiveLocations: z.array(z.string()).default([]) as unknown as ZodArray<ZodString>, // string[];
    addedDirectiveDescription: z
      .string()
      .nullish()
      .default(null) as unknown as ZodNullable<ZodString>, // string | null;
  }),
>>>>>>> 43a997fd
});

export const DirectiveDescriptionChangedModel = implement<DirectiveDescriptionChangedChange>().with(
  {
    type: DirectiveDescriptionChangedLiteral,
    meta: z.object({
      directiveName: z.string(),
      oldDirectiveDescription: z.union([z.string(), z.null()]),
      newDirectiveDescription: z.union([z.string(), z.null()]),
    }),
  },
);

export const DirectiveLocationAddedModel = implement<DirectiveLocationAddedChange>().with({
  type: DirectiveLocationAddedLiteral,
  meta: z.object({
    directiveName: z.string(),
    addedDirectiveLocation: z.string(),
  }),
});

export const DirectiveLocationRemovedModel = implement<DirectiveLocationRemovedChange>().with({
  type: DirectiveLocationRemovedLiteral,
  meta: z.object({
    directiveName: z.string(),
    removedDirectiveLocation: z.string(),
  }),
});

export const DirectiveArgumentAddedModel = implement<DirectiveArgumentAddedChange>().with({
  type: DirectiveArgumentAddedLiteral,
  meta: z.object({
    directiveName: z.string(),
    addedDirectiveArgumentName: z.string(),
<<<<<<< HEAD
    addedDirectiveArgumentTypeIsNonNull: z.boolean(),
    addedDirectiveArgumentType: z.string().optional(),
    addedToNewDirective: z.boolean().optional(), // boolean;
    addedDirectiveArgumentDescription: z.string().nullable().optional(), // string | null;
    addedDirectiveDefaultValue: z.string().optional(), //? string;
  }) as any, // @todo fix typing
=======
    /** Default for backwards compatibility, but it breaks the typing. @todo fix typing */
    addedDirectiveArgumentTypeIsNonNull: z.boolean().default(false) as any as ZodBoolean,
    addedDirectiveArgumentType: z.string().default('') as any as ZodString,
    addedToNewDirective: z.boolean().default(false) as any as ZodBoolean,
    addedDirectiveArgumentDescription: z.optional(z.string()), // string | null;
    addedDirectiveDefaultValue: z.optional(z.string()), // string | null
  }),
>>>>>>> 43a997fd
});

export const DirectiveArgumentRemovedModel = implement<DirectiveArgumentRemovedChange>().with({
  type: DirectiveArgumentRemovedLiteral,
  meta: z.object({
    directiveName: z.string(),
    removedDirectiveArgumentName: z.string(),
  }),
});

export const DirectiveArgumentDescriptionChangedModel =
  implement<DirectiveArgumentDescriptionChangedChange>().with({
    type: DirectiveArgumentDescriptionChangedLiteral,
    meta: z.object({
      directiveName: z.string(),
      directiveArgumentName: z.string(),
      oldDirectiveArgumentDescription: z.union([z.string(), z.null()]),
      newDirectiveArgumentDescription: z.union([z.string(), z.null()]),
    }),
  });

export const DirectiveArgumentDefaultValueChangedModel =
  implement<DirectiveArgumentDefaultValueChangedChange>().with({
    type: DirectiveArgumentDefaultValueChangedLiteral,
    meta: z.object({
      directiveName: z.string(),
      directiveArgumentName: z.string(),
      oldDirectiveArgumentDefaultValue: z.optional(z.string()),
      newDirectiveArgumentDefaultValue: z.optional(z.string()),
    }),
  });

export const DirectiveArgumentTypeChangedModel =
  implement<DirectiveArgumentTypeChangedChange>().with({
    type: DirectiveArgumentTypeChangedLiteral,
    meta: z.object({
      directiveName: z.string(),
      directiveArgumentName: z.string(),
      oldDirectiveArgumentType: z.string(),
      newDirectiveArgumentType: z.string(),
      isSafeDirectiveArgumentTypeChange: z.boolean(),
    }),
  });

export const DirectiveUsageEnumValueAddedModel =
  implement<DirectiveUsageEnumValueAddedChange>().with({
    type: DirectiveUsageEnumValueAddedLiteral,
    meta: z.object({
      enumName: z.string(),
      enumValueName: z.string(),
      addedDirectiveName: z.string(),
      addedToNewType: z.boolean().default(false) as unknown as ZodBoolean,
      /** Default for backwards compatibility, but it breaks the typing. @todo fix typing */
      directiveRepeatedTimes: z.number().default(1) as unknown as ZodNumber,
    }),
  });

export const DirectiveUsageEnumValueRemovedModel =
  implement<DirectiveUsageEnumValueRemovedChange>().with({
    type: DirectiveUsageEnumValueRemovedLiteral,
    meta: z.object({
      enumName: z.string(),
      enumValueName: z.string(),
      removedDirectiveName: z.string(),
      /** Default for backwards compatibility, but it breaks the typing. @todo fix typing */
      directiveRepeatedTimes: z.number().default(1) as unknown as ZodNumber,
    }),
  });

export const DirectiveUsageFieldAddedModel = implement<DirectiveUsageFieldAddedChange>().with({
  type: DirectiveUsageFieldAddedLiteral,
  meta: z.object({
    typeName: z.string(),
    fieldName: z.string(),
    addedDirectiveName: z.string(),
    /** Default for backwards compatibility, but it breaks the typing. @todo fix typing */
    directiveRepeatedTimes: z.number().default(1) as unknown as ZodNumber,
  }),
});

export const DirectiveUsageFieldRemovedModel = implement<DirectiveUsageFieldRemovedChange>().with({
  type: DirectiveUsageFieldRemovedLiteral,
  meta: z.object({
    typeName: z.string(),
    fieldName: z.string(),
    removedDirectiveName: z.string(),
    /** Default for backwards compatibility, but it breaks the typing. @todo fix typing */
    directiveRepeatedTimes: z.number().default(1) as unknown as ZodNumber,
  }),
});

export const DirectiveUsageUnionMemberAddedModel =
  implement<DirectiveUsageUnionMemberAddedChange>().with({
    type: DirectiveUsageUnionMemberAddedLiteral,
    meta: z.object({
      unionName: z.string(),
      addedUnionMemberTypeName: z.string(),
      addedDirectiveName: z.string(),
      /** Default for backwards compatibility, but it breaks the typing. @todo fix typing */
      addedToNewType: z.boolean().default(false) as unknown as ZodBoolean,
      directiveRepeatedTimes: z.number().default(1) as unknown as ZodNumber,
    }),
  });
export const DirectiveUsageUnionMemberRemovedModel =
  implement<DirectiveUsageUnionMemberRemovedChange>().with({
    type: DirectiveUsageUnionMemberRemovedLiteral,
    meta: z.object({
      unionName: z.string(),
      removedUnionMemberTypeName: z.string(),
      removedDirectiveName: z.string(),
      /** Default for backwards compatibility, but it breaks the typing. @todo fix typing */
      directiveRepeatedTimes: z.number().default(1) as unknown as ZodNumber,
    }),
  });

export const DirectiveUsageFieldDefinitionAddedModel =
  implement<DirectiveUsageFieldDefinitionAddedChange>().with({
    type: DirectiveUsageFieldDefinitionAddedLiteral,
    meta: z.object({
      typeName: z.string(),
      fieldName: z.string(),
      addedDirectiveName: z.string(),
      /** Default for backwards compatibility, but it breaks the typing. @todo fix typing */
      addedToNewType: z.boolean().default(false) as unknown as ZodBoolean,
      directiveRepeatedTimes: z.number().default(1) as unknown as ZodNumber,
    }),
  });

export const DirectiveUsageFieldDefinitionRemovedModel =
  implement<DirectiveUsageFieldDefinitionRemovedChange>().with({
    type: DirectiveUsageFieldDefinitionRemovedLiteral,
    meta: z.object({
      typeName: z.string(),
      fieldName: z.string(),
      removedDirectiveName: z.string(),
      /** Default for backwards compatibility, but it breaks the typing. @todo fix typing */
      directiveRepeatedTimes: z.number().default(1) as unknown as ZodNumber,
    }),
  });

export const DirectiveUsageInputFieldDefinitionAddedModel =
  implement<DirectiveUsageInputFieldDefinitionAddedChange>().with({
    type: DirectiveUsageInputFieldDefinitionAddedLiteral,
    meta: z.object({
      inputObjectName: z.string(),
      inputFieldName: z.string(),
      addedDirectiveName: z.string(),
      /** Default for backwards compatibility, but it breaks the typing. @todo fix typing */
      addedToNewType: z.boolean().default(false) as unknown as ZodBoolean,
      inputFieldType: z.string().default('') as any as ZodString,
      directiveRepeatedTimes: z.number().default(1) as unknown as ZodNumber,
    }),
  });

export const DirectiveUsageInputFieldDefinitionRemovedModel =
  implement<DirectiveUsageInputFieldDefinitionRemovedChange>().with({
    type: DirectiveUsageInputFieldDefinitionRemovedLiteral,
    meta: z.object({
      inputObjectName: z.string(),
      inputFieldName: z.string(),
      removedDirectiveName: z.string(),
      /** Default for backwards compatibility, but it breaks the typing. @todo fix typing */
      directiveRepeatedTimes: z.number().default(1) as unknown as ZodNumber,
    }),
  });

export const DirectiveUsageArgumentDefinitionAddedModel =
  implement<DirectiveUsageArgumentDefinitionAddedChange>().with({
    type: DirectiveUsageArgumentDefinitionAddedLiteral,
    meta: z.object({
      typeName: z.string(),
      fieldName: z.string(),
      argumentName: z.string(),
      addedDirectiveName: z.string(),
      /** Default for backwards compatibility, but it breaks the typing. @todo fix typing */
      addedToNewType: z.boolean().default(false) as unknown as ZodBoolean,
      directiveRepeatedTimes: z.number().default(1) as unknown as ZodNumber,
    }),
  });

export const DirectiveUsageArgumentDefinitionRemovedModel =
  implement<DirectiveUsageArgumentDefinitionRemovedChange>().with({
    type: DirectiveUsageArgumentDefinitionRemovedLiteral,
    meta: z.object({
      typeName: z.string(),
      fieldName: z.string(),
      argumentName: z.string(),
      removedDirectiveName: z.string(),
      /** Default for backwards compatibility, but it breaks the typing. @todo fix typing */
      directiveRepeatedTimes: z.number().default(1) as unknown as ZodNumber,
    }),
  });

export const DirectiveUsageEnumAddedModel = implement<DirectiveUsageEnumAddedChange>().with({
  type: DirectiveUsageEnumAddedLiteral,
  meta: z.object({
    enumName: z.string(),
    addedDirectiveName: z.string(),
    /** Default for backwards compatibility, but it breaks the typing. @todo fix typing */
    addedToNewType: z.boolean().default(false) as unknown as ZodBoolean,
    directiveRepeatedTimes: z.number().default(1) as unknown as ZodNumber,
  }),
});

export const DirectiveUsageEnumRemovedModel = implement<DirectiveUsageEnumRemovedChange>().with({
  type: DirectiveUsageEnumRemovedLiteral,
  meta: z.object({
    enumName: z.string(),
    removedDirectiveName: z.string(),
    /** Default for backwards compatibility, but it breaks the typing. @todo fix typing */
    directiveRepeatedTimes: z.number().default(1) as unknown as ZodNumber,
  }),
});

export const DirectiveUsageInputObjectAddedModel =
  implement<DirectiveUsageInputObjectAddedChange>().with({
    type: DirectiveUsageInputObjectAddedLiteral,
    meta: z.object({
      inputObjectName: z.string(),
      addedInputFieldName: z.string(),
      isAddedInputFieldTypeNullable: z.boolean(),
      addedInputFieldType: z.string(),
      addedDirectiveName: z.string(),
      /** Default for backwards compatibility, but it breaks the typing. @todo fix typing */
      addedToNewType: z.boolean().default(false) as unknown as ZodBoolean,
      directiveRepeatedTimes: z.number().default(1) as unknown as ZodNumber,
    }),
  });

export const DirectiveUsageInputObjectRemovedModel =
  implement<DirectiveUsageInputObjectRemovedChange>().with({
    type: DirectiveUsageInputObjectRemovedLiteral,
    meta: z.object({
      inputObjectName: z.string(),
      removedInputFieldName: z.string(),
      isRemovedInputFieldTypeNullable: z.boolean(),
      removedInputFieldType: z.string(),
      removedDirectiveName: z.string(),
      /** Default for backwards compatibility, but it breaks the typing. @todo fix typing */
      directiveRepeatedTimes: z.number().default(1) as unknown as ZodNumber,
    }),
  });

export const DirectiveUsageScalarAddedModel = implement<DirectiveUsageScalarAddedChange>().with({
  type: DirectiveUsageScalarAddedLiteral,
  meta: z.object({
    scalarName: z.string(),
    addedDirectiveName: z.string(),
    /** Default for backwards compatibility, but it breaks the typing. @todo fix typing */
    addedToNewType: z.boolean().default(false) as unknown as ZodBoolean,
    directiveRepeatedTimes: z.number().default(1) as unknown as ZodNumber,
  }),
});

export const DirectiveUsageScalarRemovedModel = implement<DirectiveUsageScalarRemovedChange>().with(
  {
    type: DirectiveUsageScalarRemovedLiteral,
    meta: z.object({
      scalarName: z.string(),
      removedDirectiveName: z.string(),
      /** Default for backwards compatibility, but it breaks the typing. @todo fix typing */
      directiveRepeatedTimes: z.number().default(1) as unknown as ZodNumber,
    }),
  },
);

export const DirectiveUsageObjectAddedModel = implement<DirectiveUsageObjectAddedChange>().with({
  type: DirectiveUsageObjectAddedLiteral,
  meta: z.object({
    objectName: z.string(),
    addedDirectiveName: z.string(),
    /** Default for backwards compatibility, but it breaks the typing. @todo fix typing */
    addedToNewType: z.boolean().default(false) as unknown as ZodBoolean,
    directiveRepeatedTimes: z.number().default(1) as unknown as ZodNumber,
  }),
});

export const DirectiveUsageObjectRemovedModel = implement<DirectiveUsageObjectRemovedChange>().with(
  {
    type: DirectiveUsageObjectRemovedLiteral,
    meta: z.object({
      objectName: z.string(),
      removedDirectiveName: z.string(),
      /** Default for backwards compatibility, but it breaks the typing. @todo fix typing */
      directiveRepeatedTimes: z.number().default(1) as unknown as ZodNumber,
    }),
  },
);
export const DirectiveUsageInterfaceAddedModel =
  implement<DirectiveUsageInterfaceAddedChange>().with({
    type: DirectiveUsageInterfaceAddedLiteral,
    meta: z.object({
      interfaceName: z.string(),
      addedDirectiveName: z.string(),
      /** Default for backwards compatibility, but it breaks the typing. @todo fix typing */
      addedToNewType: z.boolean().default(false) as unknown as ZodBoolean,
      directiveRepeatedTimes: z.number().default(1) as unknown as ZodNumber,
    }),
  });

export const DirectiveUsageInterfaceRemovedModel =
  implement<DirectiveUsageInterfaceRemovedChange>().with({
    type: DirectiveUsageInterfaceRemovedLiteral,
    meta: z.object({
      interfaceName: z.string(),
      removedDirectiveName: z.string(),
      /** Default for backwards compatibility, but it breaks the typing. @todo fix typing */
      directiveRepeatedTimes: z.number().default(1) as unknown as ZodNumber,
    }),
  });

export const DirectiveUsageSchemaAddedModel = implement<DirectiveUsageSchemaAddedChange>().with({
  type: DirectiveUsageSchemaAddedLiteral,
  meta: z.object({
    addedDirectiveName: z.string(),
    schemaTypeName: z.string(),
    /** Default for backwards compatibility, but it breaks the typing. @todo fix typing */
    addedToNewType: z.boolean().default(false) as unknown as ZodBoolean,
    directiveRepeatedTimes: z.number().default(1) as unknown as ZodNumber,
  }),
});

export const DirectiveUsageSchemaRemovedModel = implement<DirectiveUsageSchemaRemovedChange>().with(
  {
    type: DirectiveUsageSchemaRemovedLiteral,
    meta: z.object({
      removedDirectiveName: z.string(),
      schemaTypeName: z.string(),
      /** Default for backwards compatibility, but it breaks the typing. @todo fix typing */
      directiveRepeatedTimes: z.number().default(1) as unknown as ZodNumber,
    }),
  },
);
export const DirectiveUsageArgumentAddedModel = implement<DirectiveUsageArgumentAddedChange>().with(
  {
    type: DirectiveUsageArgumentAddedLiteral,
    meta: z.object({
      directiveName: z.string(),
      addedArgumentName: z.string(),
      addedArgumentValue: z.string(),
      oldArgumentValue: z.string().nullable(),
      parentTypeName: z.string().nullable(),
      parentFieldName: z.string().nullable(),
      parentArgumentName: z.string().nullable(),
      parentEnumValueName: z.string().nullable(),
      /** Default for backwards compatibility, but it breaks the typing. @todo fix typing */
      directiveRepeatedTimes: z.number().default(1) as unknown as ZodNumber,
    }),
  },
);

export const DirectiveUsageArgumentRemovedModel =
  implement<DirectiveUsageArgumentRemovedChange>().with({
    type: DirectiveUsageArgumentRemovedLiteral,
    meta: z.object({
      directiveName: z.string(),
      removedArgumentName: z.string(),
      parentTypeName: z.string().nullable(),
      parentFieldName: z.string().nullable(),
      parentArgumentName: z.string().nullable(),
      parentEnumValueName: z.string().nullable(),
      /** Default for backwards compatibility, but it breaks the typing. @todo fix typing */
      directiveRepeatedTimes: z.number().default(1) as unknown as ZodNumber,
    }),
  });

// Enum

export const EnumValueRemovedModel = implement<EnumValueRemovedChange>().with({
  type: EnumValueRemovedLiteral,
  meta: z.object({
    enumName: z.string(),
    removedEnumValueName: z.string(),
    isEnumValueDeprecated: z.boolean(),
  }),
});

export const EnumValueAddedModel = implement<EnumValueAddedChange>().with({
  type: EnumValueAddedLiteral,
  meta: z.object({
    enumName: z.string(),
    addedEnumValueName: z.string(),
<<<<<<< HEAD
    addedToNewType: z.boolean().default(false), // default for backwards compatibility
    addedDirectiveDescription: z.string().nullable().optional(),
  }) as any, // @todo fix typing complaint
=======
    /** Default for backwards compatibility, but it breaks the typing. @todo fix typing */
    addedToNewType: z.boolean().default(false) as any as ZodBoolean, // default for backwards compatibility
    addedDirectiveDescription: z
      .string()
      .nullable()
      .optional()
      .default(null) as unknown as ZodNullable<ZodString>,
  }),
>>>>>>> 43a997fd
});

export const EnumValueDescriptionChangedModel = implement<EnumValueDescriptionChangedChange>().with(
  {
    type: EnumValueDescriptionChangedLiteral,
    meta: z.object({
      enumName: z.string(),
      enumValueName: z.string(),
      oldEnumValueDescription: z.union([z.string(), z.null()]),
      newEnumValueDescription: z.union([z.string(), z.null()]),
    }),
  },
);

export const EnumValueDeprecationReasonChangedModel =
  implement<EnumValueDeprecationReasonChangedChange>().with({
    type: EnumValueDeprecationReasonChangedLiteral,
    meta: z.object({
      enumName: z.string(),
      enumValueName: z.string(),
      oldEnumValueDeprecationReason: z.string(),
      newEnumValueDeprecationReason: z.string(),
    }),
  });

export const EnumValueDeprecationReasonAddedModel =
  implement<EnumValueDeprecationReasonAddedChange>().with({
    type: EnumValueDeprecationReasonAddedLiteral,
    meta: z.object({
      enumName: z.string(),
      enumValueName: z.string(),
      addedValueDeprecationReason: z.string(),
    }),
  });

export const EnumValueDeprecationReasonRemovedModel =
  implement<EnumValueDeprecationReasonRemovedChange>().with({
    type: EnumValueDeprecationReasonRemovedLiteral,
    meta: z.object({
      enumName: z.string(),
      enumValueName: z.string(),
      removedEnumValueDeprecationReason: z.string(),
    }),
  });

// Field

export const FieldRemovedModel = implement<FieldRemovedChange>().with({
  type: FieldRemovedLiteral,
  meta: z.object({
    typeName: z.string(),
    removedFieldName: z.string(),
    isRemovedFieldDeprecated: z.boolean(),
    typeType: z.string(),
  }),
});

export const FieldAddedModel = implement<FieldAddedChange>().with({
  type: FieldAddedLiteral,
  meta: z.object({
    typeName: z.string(),
    addedFieldName: z.string(),
    addedFieldReturnType: z.string().optional(), // optional for backwards compatibility
    typeType: z.string(),
<<<<<<< HEAD
  }) as any, // @todo fix typing
=======
    addedFieldReturnType: z.string().default('') as unknown as ZodString, // optional for backwards compatibility
  }),
>>>>>>> 43a997fd
});

export const FieldDescriptionChangedModel = implement<FieldDescriptionChangedChange>().with({
  type: FieldDescriptionChangedLiteral,
  meta: z.object({
    typeName: z.string(),
    fieldName: z.string(),
    oldDescription: z.string(),
    newDescription: z.string(),
  }),
});

export const FieldDescriptionAddedModel = implement<FieldDescriptionAddedChange>().with({
  type: FieldDescriptionAddedLiteral,
  meta: z.object({
    typeName: z.string(),
    fieldName: z.string(),
    addedDescription: z.string(),
  }),
});

export const FieldDescriptionRemovedModel = implement<FieldDescriptionRemovedChange>().with({
  type: FieldDescriptionRemovedLiteral,
  meta: z.object({
    typeName: z.string(),
    fieldName: z.string(),
  }),
});

export const FieldDeprecationAddedModel = implement<FieldDeprecationAddedChange>().with({
  type: FieldDeprecationAddedLiteral,
  meta: z.object({
    typeName: z.string(),
    fieldName: z.string(),
<<<<<<< HEAD
    deprecationReason: z.string().optional(), // for backwards compatibility
  }) as any, // @todo fix typing
=======
    deprecationReason: z.string().default('No longer supported') as unknown as ZodString, // for backwards compatibility
  }),
>>>>>>> 43a997fd
});

export const FieldDeprecationRemovedModel = implement<FieldDeprecationRemovedChange>().with({
  type: FieldDeprecationRemovedLiteral,
  meta: z.object({
    typeName: z.string(),
    fieldName: z.string(),
  }),
});

export const FieldDeprecationReasonChangedModel =
  implement<FieldDeprecationReasonChangedChange>().with({
    type: FieldDeprecationReasonChangedLiteral,
    meta: z.object({
      typeName: z.string(),
      fieldName: z.string(),
      oldDeprecationReason: z.string(),
      newDeprecationReason: z.string(),
    }),
  });

export const FieldDeprecationReasonAddedModel = implement<FieldDeprecationReasonAddedChange>().with(
  {
    type: FieldDeprecationReasonAddedLiteral,
    meta: z.object({
      typeName: z.string(),
      fieldName: z.string(),
      addedDeprecationReason: z.string(),
    }),
  },
);

export const FieldDeprecationReasonRemovedModel =
  implement<FieldDeprecationReasonRemovedChange>().with({
    type: FieldDeprecationReasonRemovedLiteral,
    meta: z.object({
      typeName: z.string(),
      fieldName: z.string(),
    }),
  });

export const FieldTypeChangedModel = implement<FieldTypeChangedChange>().with({
  type: FieldTypeChangedLiteral,
  meta: z.object({
    typeName: z.string(),
    fieldName: z.string(),
    oldFieldType: z.string(),
    newFieldType: z.string(),
    isSafeFieldTypeChange: z.boolean(),
  }),
});

export const FieldArgumentAddedModel = implement<FieldArgumentAddedChange>().with({
  type: FieldArgumentAddedLiteral,
  meta: z.object({
    typeName: z.string(),
    fieldName: z.string(),
    addedArgumentName: z.string(),
    addedArgumentType: z.string(),
    hasDefaultValue: z.boolean(),
    isAddedFieldArgumentBreaking: z.boolean(),
<<<<<<< HEAD
    addedToNewField: z.boolean().optional(), // for backwards compatibility
  }) as any, // @todo fix typing
=======
    addedToNewField: z.boolean().default(false) as unknown as ZodBoolean, // for backwards compatibility
  }),
>>>>>>> 43a997fd
});

export const FieldArgumentRemovedModel = implement<FieldArgumentRemovedChange>().with({
  type: FieldArgumentRemovedLiteral,
  meta: z.object({
    typeName: z.string(),
    fieldName: z.string(),
    removedFieldArgumentName: z.string(),
    removedFieldType: z.string(),
  }),
});

// Input

export const InputFieldRemovedModel = implement<InputFieldRemovedChange>().with({
  type: InputFieldRemovedLiteral,
  meta: z.object({
    inputName: z.string(),
    removedFieldName: z.string(),
    isInputFieldDeprecated: z.boolean(),
  }),
});

export const InputFieldAddedModel = implement<InputFieldAddedChange>().with({
  type: InputFieldAddedLiteral,
  meta: z.object({
    inputName: z.string(),
    addedInputFieldName: z.string(),
    isAddedInputFieldTypeNullable: z.boolean(),
    addedInputFieldType: z.string(),
<<<<<<< HEAD
    addedToNewType: z.boolean().default(false), // default to make backwards compatible
    addedFieldDefault: z.string().optional(),
  }) as any, // @todo fix typing
=======
    addedToNewType: z.boolean().default(false) as unknown as ZodBoolean, // default to make backwards compatible
    addedFieldDefault: z.string().optional(),
  }),
>>>>>>> 43a997fd
});

export const InputFieldDescriptionAddedModel = implement<InputFieldDescriptionAddedChange>().with({
  type: InputFieldDescriptionAddedLiteral,
  meta: z.object({
    inputName: z.string(),
    inputFieldName: z.string(),
    addedInputFieldDescription: z.string(),
  }),
});

export const InputFieldDescriptionRemovedModel =
  implement<InputFieldDescriptionRemovedChange>().with({
    type: InputFieldDescriptionRemovedLiteral,
    meta: z.object({
      inputName: z.string(),
      inputFieldName: z.string(),
      removedDescription: z.string(),
    }),
  });

export const InputFieldDescriptionChangedModel =
  implement<InputFieldDescriptionChangedChange>().with({
    type: InputFieldDescriptionChangedLiteral,
    meta: z.object({
      inputName: z.string(),
      inputFieldName: z.string(),
      oldInputFieldDescription: z.string(),
      newInputFieldDescription: z.string(),
    }),
  });

export const InputFieldDefaultValueChangedModel =
  implement<InputFieldDefaultValueChangedChange>().with({
    type: InputFieldDefaultValueChangedLiteral,
    meta: z.object({
      inputName: z.string(),
      inputFieldName: z.string(),
      oldDefaultValue: z.optional(z.string()),
      newDefaultValue: z.optional(z.string()),
    }),
  });

export const InputFieldTypeChangedModel = implement<InputFieldTypeChangedChange>().with({
  type: InputFieldTypeChangedLiteral,
  meta: z.object({
    inputName: z.string(),
    inputFieldName: z.string(),
    oldInputFieldType: z.string(),
    newInputFieldType: z.string(),
    isInputFieldTypeChangeSafe: z.boolean(),
  }),
});

// Type

export const ObjectTypeInterfaceAddedModel = implement<ObjectTypeInterfaceAddedChange>().with({
  type: ObjectTypeInterfaceAddedLiteral,
  meta: z.object({
    objectTypeName: z.string(),
    addedInterfaceName: z.string(),
<<<<<<< HEAD
    addedToNewType: z.boolean().optional(), // optional for backwards compatibility
  }) as any, // @todo fix typing
=======
    addedToNewType: z.boolean().default(false) as unknown as ZodBoolean, // optional for backwards compatibility
  }),
>>>>>>> 43a997fd
});

export const ObjectTypeInterfaceRemovedModel = implement<ObjectTypeInterfaceRemovedChange>().with({
  type: ObjectTypeInterfaceRemovedLiteral,
  meta: z.object({
    objectTypeName: z.string(),
    removedInterfaceName: z.string(),
    addedToNewType: z.boolean().optional(), // optional for backwards compatibility
  }),
});

// Schema

export const SchemaQueryTypeChangedModel = implement<SchemaQueryTypeChangedChange>().with({
  type: SchemaQueryTypeChangedLiteral,
  meta: z.object({
    oldQueryTypeName: z.string(),
    newQueryTypeName: z.string(),
  }),
});

export const SchemaMutationTypeChangedModel = implement<SchemaMutationTypeChangedChange>().with({
  type: SchemaMutationTypeChangedLiteral,
  meta: z.object({
    oldMutationTypeName: z.string(),
    newMutationTypeName: z.string(),
  }),
});

export const SchemaSubscriptionTypeChangedModel =
  implement<SchemaSubscriptionTypeChangedChange>().with({
    type: SchemaSubscriptionTypeChangedLiteral,
    meta: z.object({
      oldSubscriptionTypeName: z.string(),
      newSubscriptionTypeName: z.string(),
    }),
  });

// Type
export const TypeRemovedModel = implement<TypeRemovedChange>().with({
  type: TypeRemovedLiteral,
  meta: z.object({
    removedTypeName: z.string(),
  }),
});

export const TypeAddedModel = implement<TypeAddedChange>().with({
  type: TypeAddedLiteral,
  meta: z.object({
    addedTypeName: z.string(),
<<<<<<< HEAD
    addedTypeKind: z.string().optional(), // optional for backwards compatibility
  }) as any, // @todo fix typing
=======
    addedTypeKind: z.string().default('') as unknown as ZodString, // optional for backwards compatibility
    addedTypeIsOneOf: z.boolean().optional(),
  }) as any,
>>>>>>> 43a997fd
});

export const TypeKindChangedModel = implement<TypeKindChangedChange>().with({
  type: TypeKindChangedLiteral,
  meta: z.object({
    typeName: z.string(),
    oldTypeKind: z.string(),
    newTypeKind: z.string(),
  }),
});

export const TypeDescriptionChangedModel = implement<TypeDescriptionChangedChange>().with({
  type: TypeDescriptionChangedLiteral,
  meta: z.object({
    typeName: z.string(),
    oldTypeDescription: z.string(),
    newTypeDescription: z.string(),
  }),
});

export const TypeDescriptionAddedModel = implement<TypeDescriptionAddedChange>().with({
  type: TypeDescriptionAddedLiteral,
  meta: z.object({
    typeName: z.string(),
    addedTypeDescription: z.string(),
  }),
});

export const TypeDescriptionRemovedModel = implement<TypeDescriptionRemovedChange>().with({
  type: TypeDescriptionRemovedLiteral,
  meta: z.object({
    typeName: z.string(),
    removedTypeDescription: z.string(),
  }),
});

// Union
export const UnionMemberRemovedModel = implement<UnionMemberRemovedChange>().with({
  type: UnionMemberRemovedLiteral,
  meta: z.object({
    unionName: z.string(),
    removedUnionMemberTypeName: z.string(),
  }),
});

export const UnionMemberAddedModel = implement<UnionMemberAddedChange>().with({
  type: UnionMemberAddedLiteral,
  meta: z.object({
    unionName: z.string(),
    addedUnionMemberTypeName: z.string(),
<<<<<<< HEAD
    addedToNewType: z.boolean().default(false), // default for backwards compatibility
  }) as any, // @todo fix typing
=======
    addedToNewType: z.boolean().default(false) as any as ZodBoolean, // default for backwards compatibility
  }),
>>>>>>> 43a997fd
});

// Service Registry Url Change

export const RegistryServiceUrlChangeModel =
  implement<RegistryServiceUrlChangeSerializableChange>().with({
    type: z.literal('REGISTRY_SERVICE_URL_CHANGED'),
    meta: z.object({
      serviceName: z.string(),
      serviceUrls: z.union([
        z.object({
          old: z.null(),
          new: z.string(),
        }),
        z.object({
          old: z.string(),
          new: z.null(),
        }),
        z.object({
          old: z.string(),
          new: z.string(),
        }),
      ]),
    }),
  });

// TODO: figure out a way to make sure that all the changes are included in the union
// Similar to implement().with() but for unions
export const SchemaChangeModel = z.union([
  DirectiveAddedModel,
  DirectiveArgumentAddedModel,
  DirectiveArgumentDefaultValueChangedModel,
  DirectiveArgumentDescriptionChangedModel,
  DirectiveArgumentRemovedModel,
  DirectiveDescriptionChangedModel,
  DirectiveLocationAddedModel,
  DirectiveLocationRemovedModel,
<<<<<<< HEAD
  DirectiveRemovedModel,
  DirectiveUsageArgumentAddedModel,
  DirectiveUsageArgumentDefinitionAddedModel,
  DirectiveUsageArgumentDefinitionRemovedModel,
  DirectiveUsageArgumentRemovedModel,
  DirectiveUsageEnumAddedModel,
  DirectiveUsageEnumRemovedModel,
  DirectiveUsageEnumValueAddedModel,
  DirectiveUsageEnumValueRemovedModel,
  DirectiveUsageFieldAddedModel,
  DirectiveUsageFieldDefinitionAddedModel,
  DirectiveUsageFieldDefinitionRemovedModel,
  DirectiveUsageFieldRemovedModel,
  DirectiveUsageInputFieldDefinitionAddedModel,
  DirectiveUsageInputFieldDefinitionRemovedModel,
  DirectiveUsageInputObjectAddedModel,
  DirectiveUsageInputObjectRemovedModel,
  DirectiveUsageInterfaceAddedModel,
  DirectiveUsageInterfaceRemovedModel,
  DirectiveUsageObjectAddedModel,
  DirectiveUsageObjectRemovedModel,
  DirectiveUsageScalarAddedModel,
  DirectiveUsageScalarRemovedModel,
  DirectiveUsageSchemaAddedModel,
  DirectiveUsageSchemaRemovedModel,
  DirectiveUsageUnionMemberAddedModel,
  DirectiveUsageUnionMemberRemovedModel,
=======
  DirectiveRepeatableAddedModel,
  DirectiveRepeatableRemovedModel,
  DirectiveArgumentAddedModel,
  DirectiveArgumentRemovedModel,
  DirectiveArgumentDescriptionChangedModel,
  DirectiveArgumentDefaultValueChangedModel,
>>>>>>> 43a997fd
  DirectiveArgumentTypeChangedModel,
  DirectiveUsageArgumentAddedModel,
  DirectiveUsageArgumentRemovedModel,
  DirectiveUsageEnumValueAddedModel,
  DirectiveUsageEnumValueRemovedModel,
  DirectiveUsageFieldAddedModel,
  DirectiveUsageFieldRemovedModel,
  DirectiveUsageUnionMemberAddedModel,
  DirectiveUsageUnionMemberRemovedModel,
  DirectiveUsageFieldDefinitionAddedModel,
  DirectiveUsageFieldDefinitionRemovedModel,
  DirectiveUsageInputFieldDefinitionAddedModel,
  DirectiveUsageInputFieldDefinitionRemovedModel,
  DirectiveUsageArgumentDefinitionAddedModel,
  DirectiveUsageArgumentDefinitionRemovedModel,
  DirectiveUsageEnumAddedModel,
  DirectiveUsageEnumRemovedModel,
  DirectiveUsageInputObjectAddedModel,
  DirectiveUsageInputObjectRemovedModel,
  DirectiveUsageScalarAddedModel,
  DirectiveUsageScalarRemovedModel,
  DirectiveUsageObjectAddedModel,
  DirectiveUsageObjectRemovedModel,
  DirectiveUsageInterfaceAddedModel,
  DirectiveUsageInterfaceRemovedModel,
  DirectiveUsageSchemaAddedModel,
  DirectiveUsageSchemaRemovedModel,
  EnumValueRemovedModel,
  EnumValueAddedModel,
  EnumValueDescriptionChangedModel,
  EnumValueDeprecationReasonChangedModel,
  DirectiveArgumentTypeChangedModel,
  EnumValueDeprecationReasonAddedModel,
  EnumValueDeprecationReasonChangedModel,
  EnumValueDeprecationReasonRemovedModel,
  EnumValueDescriptionChangedModel,
  EnumValueRemovedModel,
  FieldAddedModel,
  FieldArgumentAddedModel,
  FieldArgumentDefaultChangedModel,
  FieldArgumentRemovedModel,
  FieldArgumentTypeChangedModel,
  FieldDeprecationAddedModel,
  FieldDeprecationReasonAddedModel,
  FieldDeprecationReasonChangedModel,
  FieldDeprecationReasonRemovedModel,
  FieldDeprecationRemovedModel,
  FieldDescriptionAddedModel,
  FieldDescriptionChangedModel,
  FieldDescriptionRemovedModel,
  FieldRemovedModel,
  FieldTypeChangedModel,
  InputFieldAddedModel,
  InputFieldDefaultValueChangedModel,
  InputFieldDescriptionAddedModel,
  InputFieldDescriptionChangedModel,
  InputFieldDescriptionRemovedModel,
  InputFieldRemovedModel,
  InputFieldTypeChangedModel,
  ObjectTypeInterfaceAddedModel,
  ObjectTypeInterfaceRemovedModel,
  SchemaMutationTypeChangedModel,
  SchemaQueryTypeChangedModel,
  SchemaSubscriptionTypeChangedModel,
  TypeAddedModel,
  TypeDescriptionAddedModel,
  TypeDescriptionChangedModel,
  TypeDescriptionRemovedModel,
  TypeKindChangedModel,
  TypeRemovedModel,
  UnionMemberAddedModel,
  UnionMemberRemovedModel,
  // @here >?
  // Hive Federation/Stitching Specific
  RegistryServiceUrlChangeModel,
]);

// @todo figure out what this is doing...
({}) as SerializableChange satisfies z.TypeOf<typeof SchemaChangeModel>;

export type Change = z.infer<typeof SchemaChangeModel>;

export const SchemaCompositionErrorModel = z.object({
  message: z.string(),
  source: z.union([z.literal('graphql'), z.literal('composition')]),
});

export type SchemaCompositionError = z.TypeOf<typeof SchemaCompositionErrorModel>;

export const SchemaPolicyWarningModel = z.object({
  message: z.string(),
  line: z.number().nullable().optional(),
  column: z.number().nullable().optional(),
  ruleId: z.string().nullable(),
  endLine: z.number().nullable().optional(),
  endColumn: z.number().nullable().optional(),
});

function createSchemaChangeId(change: { type: string; meta: Record<string, unknown> }): string {
  const hash = crypto.createHash('md5');
  hash.update(stableJSONStringify(change.meta));
  return hash.digest('hex');
}

const ApprovalMetadataModel = z.object({
  userId: z.string().uuid().nullable(),
  schemaCheckId: z.string(),
  date: z.string(),
  author: z.string().optional(),
});

export type SchemaCheckApprovalMetadata = z.TypeOf<typeof ApprovalMetadataModel>;

function isInputFieldAddedChange(change: Change): change is z.TypeOf<typeof InputFieldAddedModel> {
  return change.type === 'INPUT_FIELD_ADDED';
}

export const HiveSchemaChangeModel = z
  .intersection(
    SchemaChangeModel,
    z.object({
      /** optional property for identifying whether a change is safe based on the usage data. */
      isSafeBasedOnUsage: z.boolean().optional(),
      /** Optional id that uniquely identifies a change. The ID is generated in case the input does not contain it. */
      id: z.string().optional(),
      approvalMetadata: ApprovalMetadataModel.nullable()
        .optional()
        .transform(value => value ?? null),
      usageStatistics: z
        .object({
          topAffectedOperations: z.array(
            z.object({
              hash: z.string(),
              name: z.string(),
              count: z.number(),
            }),
          ),
          topAffectedClients: z.array(
            z.object({
              name: z.string(),
              count: z.number(),
            }),
          ),
        })
        .nullable()
        .optional()
        .transform(value => value ?? null),
    }),
  )
  // We inflate the schema check when reading it from the database
  // In order to keep TypeScript compiler from blowing up we use our own internal
  // type for the schema checks that is no exhaustive union.
  // We only do exhaustive json validation when reading from the database
  // to make sure there is no inconsistency between runtime types and database types.
  .transform(
    (
      rawChange,
    ): {
      readonly id: string;
      readonly type: string;
      readonly meta: Record<string, SerializableValue>;
      readonly criticality: CriticalityLevel;
      readonly reason: string | null;
      readonly message: string;
      readonly path: string | null;
      readonly approvalMetadata: SchemaCheckApprovalMetadata | null;
      isSafeBasedOnUsage: boolean;
      usageStatistics: {
        topAffectedOperations: { hash: string; name: string; count: number }[];
        topAffectedClients: { name: string; count: number }[];
      } | null;
      readonly breakingChangeSchemaCoordinate: string | null;
    } => {
      let change = schemaChangeFromSerializableChange(rawChange as any);
      // @todo figure out more permanent solution for unhandled change types.
      if (!change) {
        throw new Error(`Cannot deserialize change "${rawChange.type}"`);
      }

      /** The schema coordinate used for detecting whether something is a breaking change can be different based on the change type. */
      let breakingChangeSchemaCoordinate: string | null = null;

      if (change.criticality.level === CriticalityLevel.Breaking) {
        breakingChangeSchemaCoordinate = change.path ?? null;

        if (
<<<<<<< HEAD
          isInputFieldAddedChange(rawChange) &&
=======
          isInputFieldAddedChange(change) &&
>>>>>>> 43a997fd
          change.meta.isAddedInputFieldTypeNullable === false
        ) {
          breakingChangeSchemaCoordinate = change.meta.inputName;
        }
      }

      return {
        get id() {
          return rawChange.id ?? createSchemaChangeId(change);
        },
        type: change.type,
        approvalMetadata: rawChange.approvalMetadata,
        criticality: change.criticality.level,
        message: change.message,
        meta: change.meta,
        path: change.path ?? null,
        isSafeBasedOnUsage:
          // only breaking changes can be safe based on usage
          (change.criticality.level === CriticalityLevel.Breaking &&
            rawChange.isSafeBasedOnUsage) ||
          false,
        reason: change.criticality.reason ?? null,
        usageStatistics: rawChange.usageStatistics ?? null,
        breakingChangeSchemaCoordinate,
      };
    },
  );

export type SchemaChangeType = z.TypeOf<typeof HiveSchemaChangeModel>;

// Schema Checks

const FailedSchemaCompositionOutputFields = {
  schemaCompositionErrors: z.array(SchemaCompositionErrorModel),
  compositeSchemaSDL: z.null(),
  supergraphSDL: z.null(),
};

const FailedSchemaCompositionInputFields = {
  ...FailedSchemaCompositionOutputFields,
};

const SuccessfulSchemaCompositionOutputFields = {
  schemaCompositionErrors: z.null(),
  compositeSchemaSDL: z.string(),
  supergraphSDL: z.string().nullable(),
};

const SuccessfulSchemaCompositionInputFields = {
  ...SuccessfulSchemaCompositionOutputFields,
};

const SchemaCheckSharedPolicyFields = {
  schemaPolicyWarnings: z.array(SchemaPolicyWarningModel).nullable(),
  schemaPolicyErrors: z.array(SchemaPolicyWarningModel).nullable(),
};

const SchemaCheckSharedChangesFields = {
  safeSchemaChanges: z.array(HiveSchemaChangeModel).nullable(),
  breakingSchemaChanges: z.array(HiveSchemaChangeModel).nullable(),
};

const ManuallyApprovedSchemaCheckFields = {
  isManuallyApproved: z.literal(true),
  manualApprovalUserId: z.string().nullable(),
  manualApprovalComment: z.string().nullable(),
};

const NotManuallyApprovedSchemaCheckFields = {
  isManuallyApproved: z.literal(false),
  manualApprovalUserId: z.null(),
};

const SchemaCheckSharedOutputFields = {
  schemaSDL: z.string(),
  serviceName: z.string().nullable(),
  targetId: z.string(),
  schemaVersionId: z.string().nullable(),
  meta: z
    .object({
      author: z.string(),
      commit: z.string(),
    })
    .nullable(),
  // github specific data
  githubCheckRunId: z.number().nullable(),
  // TODO: these two always come together
  // we need to improve the model code to reflect that
  githubRepository: z.string().nullable(),
  githubSha: z.string().nullable(),
  contextId: z.string().nullable(),
  schemaProposalId: z.string().nullable().optional(),
};

const SchemaCheckSharedInputFields = {
  ...SchemaCheckSharedOutputFields,
};

const ContractCheckInput = z.object({
  contractId: z.string(),
  comparedContractVersionId: z.string().uuid().nullable(),
  isSuccess: z.boolean(),
  compositeSchemaSdl: z.string().nullable(),
  supergraphSchemaSdl: z.string().nullable(),
  schemaCompositionErrors: z.array(SchemaCompositionErrorModel).nullable(),
  breakingSchemaChanges: z.array(HiveSchemaChangeModel).nullable(),
  safeSchemaChanges: z.array(HiveSchemaChangeModel).nullable(),
});

const DateOrString = z
  .union([z.date(), z.string()])
  .transform(value => (typeof value === 'string' ? new Date(value) : value));

export const ConditionalBreakingChangeMetadataModel = z.object({
  period: z.object({
    from: DateOrString,
    to: DateOrString,
  }),
  settings: z.object({
    retentionInDays: z.number(),
    percentage: z.number(),
    requestCount: z.number().default(1),
    breakingChangeFormula: z.enum(['PERCENTAGE', 'REQUEST_COUNT']).default('PERCENTAGE'),
    excludedClientNames: z.array(z.string()).nullable(),
    /** we keep both reference to id and name so in case target gets deleted we can still display the name */
    targets: z.array(
      z.object({
        id: z.string(),
        name: z.string(),
      }),
    ),
  }),
  usage: z.object({
    totalRequestCount: z.number(),
  }),
});

export type ConditionalBreakingChangeMetadata = z.TypeOf<
  typeof ConditionalBreakingChangeMetadataModel
>;

export const InsertConditionalBreakingChangeMetadataModel =
  ConditionalBreakingChangeMetadataModel.transform(data => ({
    ...data,
    period: {
      from: data.period.from.toISOString(),
      to: data.period.to.toISOString(),
    },
  })).nullable();

const SchemaCheckInputModel = z.union([
  z.intersection(
    z.object({
      isSuccess: z.literal(false),
      ...SchemaCheckSharedPolicyFields,
      ...SchemaCheckSharedChangesFields,
      ...NotManuallyApprovedSchemaCheckFields,
      ...SchemaCheckSharedInputFields,
      contracts: z.array(ContractCheckInput).nullable(),
      conditionalBreakingChangeMetadata: ConditionalBreakingChangeMetadataModel.nullable(),
    }),
    z.union([
      z.object(FailedSchemaCompositionInputFields),
      z.object(SuccessfulSchemaCompositionInputFields),
    ]),
  ),
  z.intersection(
    z.object({
      isSuccess: z.literal(true),
      ...SchemaCheckSharedPolicyFields,
      ...SchemaCheckSharedChangesFields,
      ...SuccessfulSchemaCompositionInputFields,
      ...SchemaCheckSharedInputFields,
      contracts: z.array(ContractCheckInput).nullable(),
      conditionalBreakingChangeMetadata: ConditionalBreakingChangeMetadataModel.nullable(),
    }),
    z.union([
      z.object({ ...ManuallyApprovedSchemaCheckFields }),
      z.object({ ...NotManuallyApprovedSchemaCheckFields }),
    ]),
  ),
]);

const PersistedSchemaCheckFields = {
  id: z.string(),
  createdAt: z.string(),
  updatedAt: z.string(),
};

export const SchemaCheckModel = z.union([
  z.intersection(
    z.object({
      isSuccess: z.literal(false),
      ...SchemaCheckSharedPolicyFields,
      ...SchemaCheckSharedChangesFields,
      ...PersistedSchemaCheckFields,
      ...NotManuallyApprovedSchemaCheckFields,
      ...SchemaCheckSharedOutputFields,
      conditionalBreakingChangeMetadata: ConditionalBreakingChangeMetadataModel.nullable(),
    }),
    z.union([
      z.object(FailedSchemaCompositionOutputFields),
      z.object(SuccessfulSchemaCompositionOutputFields),
    ]),
  ),
  z.intersection(
    z.object({
      isSuccess: z.literal(true),
      ...SchemaCheckSharedPolicyFields,
      ...SchemaCheckSharedChangesFields,
      ...SuccessfulSchemaCompositionOutputFields,
      ...PersistedSchemaCheckFields,
      ...SchemaCheckSharedOutputFields,
      conditionalBreakingChangeMetadata: ConditionalBreakingChangeMetadataModel.nullable(),
    }),
    z.union([
      z.object({ ...ManuallyApprovedSchemaCheckFields }),
      z.object({ ...NotManuallyApprovedSchemaCheckFields }),
    ]),
  ),
]);

export type SchemaCheckInput = z.TypeOf<typeof SchemaCheckInputModel>;
export type SchemaCheck = z.TypeOf<typeof SchemaCheckModel>;

export const TargetBreadcrumbModel = z
  .object({
    organization_slug: z.string(),
    project_slug: z.string(),
    target_slug: z.string(),
  })
  .transform(value => {
    return {
      organizationSlug: value.organization_slug,
      projectSlug: value.project_slug,
      targetSlug: value.target_slug,
    };
  });

export type TargetBreadcrumb = z.TypeOf<typeof TargetBreadcrumbModel>;<|MERGE_RESOLUTION|>--- conflicted
+++ resolved
@@ -345,12 +345,6 @@
   meta: z.object({
     addedDirectiveName: z.string(),
     // for backwards compatibility
-<<<<<<< HEAD
-    addedDirectiveRepeatable: z.boolean().default(false), // boolean;
-    addedDirectiveLocations: z.array(z.string()).default([]), // string[];
-    addedDirectiveDescription: z.string().nullable().default(null), // string | null;
-  }) as any, // @todo fix typing
-=======
     addedDirectiveRepeatable: z.boolean().default(false) as unknown as ZodBoolean, // boolean;
     addedDirectiveLocations: z.array(z.string()).default([]) as unknown as ZodArray<ZodString>, // string[];
     addedDirectiveDescription: z
@@ -358,7 +352,6 @@
       .nullish()
       .default(null) as unknown as ZodNullable<ZodString>, // string | null;
   }),
->>>>>>> 43a997fd
 });
 
 export const DirectiveDescriptionChangedModel = implement<DirectiveDescriptionChangedChange>().with(
@@ -393,14 +386,6 @@
   meta: z.object({
     directiveName: z.string(),
     addedDirectiveArgumentName: z.string(),
-<<<<<<< HEAD
-    addedDirectiveArgumentTypeIsNonNull: z.boolean(),
-    addedDirectiveArgumentType: z.string().optional(),
-    addedToNewDirective: z.boolean().optional(), // boolean;
-    addedDirectiveArgumentDescription: z.string().nullable().optional(), // string | null;
-    addedDirectiveDefaultValue: z.string().optional(), //? string;
-  }) as any, // @todo fix typing
-=======
     /** Default for backwards compatibility, but it breaks the typing. @todo fix typing */
     addedDirectiveArgumentTypeIsNonNull: z.boolean().default(false) as any as ZodBoolean,
     addedDirectiveArgumentType: z.string().default('') as any as ZodString,
@@ -408,7 +393,6 @@
     addedDirectiveArgumentDescription: z.optional(z.string()), // string | null;
     addedDirectiveDefaultValue: z.optional(z.string()), // string | null
   }),
->>>>>>> 43a997fd
 });
 
 export const DirectiveArgumentRemovedModel = implement<DirectiveArgumentRemovedChange>().with({
@@ -791,11 +775,6 @@
   meta: z.object({
     enumName: z.string(),
     addedEnumValueName: z.string(),
-<<<<<<< HEAD
-    addedToNewType: z.boolean().default(false), // default for backwards compatibility
-    addedDirectiveDescription: z.string().nullable().optional(),
-  }) as any, // @todo fix typing complaint
-=======
     /** Default for backwards compatibility, but it breaks the typing. @todo fix typing */
     addedToNewType: z.boolean().default(false) as any as ZodBoolean, // default for backwards compatibility
     addedDirectiveDescription: z
@@ -804,7 +783,6 @@
       .optional()
       .default(null) as unknown as ZodNullable<ZodString>,
   }),
->>>>>>> 43a997fd
 });
 
 export const EnumValueDescriptionChangedModel = implement<EnumValueDescriptionChangedChange>().with(
@@ -867,14 +845,9 @@
   meta: z.object({
     typeName: z.string(),
     addedFieldName: z.string(),
-    addedFieldReturnType: z.string().optional(), // optional for backwards compatibility
     typeType: z.string(),
-<<<<<<< HEAD
-  }) as any, // @todo fix typing
-=======
     addedFieldReturnType: z.string().default('') as unknown as ZodString, // optional for backwards compatibility
   }),
->>>>>>> 43a997fd
 });
 
 export const FieldDescriptionChangedModel = implement<FieldDescriptionChangedChange>().with({
@@ -909,13 +882,8 @@
   meta: z.object({
     typeName: z.string(),
     fieldName: z.string(),
-<<<<<<< HEAD
-    deprecationReason: z.string().optional(), // for backwards compatibility
-  }) as any, // @todo fix typing
-=======
     deprecationReason: z.string().default('No longer supported') as unknown as ZodString, // for backwards compatibility
   }),
->>>>>>> 43a997fd
 });
 
 export const FieldDeprecationRemovedModel = implement<FieldDeprecationRemovedChange>().with({
@@ -977,13 +945,8 @@
     addedArgumentType: z.string(),
     hasDefaultValue: z.boolean(),
     isAddedFieldArgumentBreaking: z.boolean(),
-<<<<<<< HEAD
-    addedToNewField: z.boolean().optional(), // for backwards compatibility
-  }) as any, // @todo fix typing
-=======
     addedToNewField: z.boolean().default(false) as unknown as ZodBoolean, // for backwards compatibility
   }),
->>>>>>> 43a997fd
 });
 
 export const FieldArgumentRemovedModel = implement<FieldArgumentRemovedChange>().with({
@@ -1014,15 +977,9 @@
     addedInputFieldName: z.string(),
     isAddedInputFieldTypeNullable: z.boolean(),
     addedInputFieldType: z.string(),
-<<<<<<< HEAD
-    addedToNewType: z.boolean().default(false), // default to make backwards compatible
-    addedFieldDefault: z.string().optional(),
-  }) as any, // @todo fix typing
-=======
     addedToNewType: z.boolean().default(false) as unknown as ZodBoolean, // default to make backwards compatible
     addedFieldDefault: z.string().optional(),
   }),
->>>>>>> 43a997fd
 });
 
 export const InputFieldDescriptionAddedModel = implement<InputFieldDescriptionAddedChange>().with({
@@ -1084,13 +1041,8 @@
   meta: z.object({
     objectTypeName: z.string(),
     addedInterfaceName: z.string(),
-<<<<<<< HEAD
-    addedToNewType: z.boolean().optional(), // optional for backwards compatibility
-  }) as any, // @todo fix typing
-=======
     addedToNewType: z.boolean().default(false) as unknown as ZodBoolean, // optional for backwards compatibility
   }),
->>>>>>> 43a997fd
 });
 
 export const ObjectTypeInterfaceRemovedModel = implement<ObjectTypeInterfaceRemovedChange>().with({
@@ -1098,7 +1050,6 @@
   meta: z.object({
     objectTypeName: z.string(),
     removedInterfaceName: z.string(),
-    addedToNewType: z.boolean().optional(), // optional for backwards compatibility
   }),
 });
 
@@ -1141,14 +1092,9 @@
   type: TypeAddedLiteral,
   meta: z.object({
     addedTypeName: z.string(),
-<<<<<<< HEAD
-    addedTypeKind: z.string().optional(), // optional for backwards compatibility
-  }) as any, // @todo fix typing
-=======
     addedTypeKind: z.string().default('') as unknown as ZodString, // optional for backwards compatibility
     addedTypeIsOneOf: z.boolean().optional(),
   }) as any,
->>>>>>> 43a997fd
 });
 
 export const TypeKindChangedModel = implement<TypeKindChangedChange>().with({
@@ -1199,13 +1145,8 @@
   meta: z.object({
     unionName: z.string(),
     addedUnionMemberTypeName: z.string(),
-<<<<<<< HEAD
-    addedToNewType: z.boolean().default(false), // default for backwards compatibility
-  }) as any, // @todo fix typing
-=======
     addedToNewType: z.boolean().default(false) as any as ZodBoolean, // default for backwards compatibility
   }),
->>>>>>> 43a997fd
 });
 
 // Service Registry Url Change
@@ -1235,50 +1176,20 @@
 // TODO: figure out a way to make sure that all the changes are included in the union
 // Similar to implement().with() but for unions
 export const SchemaChangeModel = z.union([
+  FieldArgumentDescriptionChangedModel,
+  FieldArgumentDefaultChangedModel,
+  FieldArgumentTypeChangedModel,
+  DirectiveRemovedModel,
   DirectiveAddedModel,
-  DirectiveArgumentAddedModel,
-  DirectiveArgumentDefaultValueChangedModel,
-  DirectiveArgumentDescriptionChangedModel,
-  DirectiveArgumentRemovedModel,
   DirectiveDescriptionChangedModel,
   DirectiveLocationAddedModel,
   DirectiveLocationRemovedModel,
-<<<<<<< HEAD
-  DirectiveRemovedModel,
-  DirectiveUsageArgumentAddedModel,
-  DirectiveUsageArgumentDefinitionAddedModel,
-  DirectiveUsageArgumentDefinitionRemovedModel,
-  DirectiveUsageArgumentRemovedModel,
-  DirectiveUsageEnumAddedModel,
-  DirectiveUsageEnumRemovedModel,
-  DirectiveUsageEnumValueAddedModel,
-  DirectiveUsageEnumValueRemovedModel,
-  DirectiveUsageFieldAddedModel,
-  DirectiveUsageFieldDefinitionAddedModel,
-  DirectiveUsageFieldDefinitionRemovedModel,
-  DirectiveUsageFieldRemovedModel,
-  DirectiveUsageInputFieldDefinitionAddedModel,
-  DirectiveUsageInputFieldDefinitionRemovedModel,
-  DirectiveUsageInputObjectAddedModel,
-  DirectiveUsageInputObjectRemovedModel,
-  DirectiveUsageInterfaceAddedModel,
-  DirectiveUsageInterfaceRemovedModel,
-  DirectiveUsageObjectAddedModel,
-  DirectiveUsageObjectRemovedModel,
-  DirectiveUsageScalarAddedModel,
-  DirectiveUsageScalarRemovedModel,
-  DirectiveUsageSchemaAddedModel,
-  DirectiveUsageSchemaRemovedModel,
-  DirectiveUsageUnionMemberAddedModel,
-  DirectiveUsageUnionMemberRemovedModel,
-=======
   DirectiveRepeatableAddedModel,
   DirectiveRepeatableRemovedModel,
   DirectiveArgumentAddedModel,
   DirectiveArgumentRemovedModel,
   DirectiveArgumentDescriptionChangedModel,
   DirectiveArgumentDefaultValueChangedModel,
->>>>>>> 43a997fd
   DirectiveArgumentTypeChangedModel,
   DirectiveUsageArgumentAddedModel,
   DirectiveUsageArgumentRemovedModel,
@@ -1312,51 +1223,44 @@
   EnumValueDeprecationReasonChangedModel,
   DirectiveArgumentTypeChangedModel,
   EnumValueDeprecationReasonAddedModel,
-  EnumValueDeprecationReasonChangedModel,
   EnumValueDeprecationReasonRemovedModel,
-  EnumValueDescriptionChangedModel,
-  EnumValueRemovedModel,
+  FieldRemovedModel,
   FieldAddedModel,
+  FieldDescriptionChangedModel,
+  FieldDescriptionAddedModel,
+  FieldDescriptionRemovedModel,
+  FieldDeprecationAddedModel,
+  FieldDeprecationRemovedModel,
+  FieldDeprecationReasonChangedModel,
+  FieldDeprecationReasonAddedModel,
+  FieldDeprecationReasonRemovedModel,
+  FieldTypeChangedModel,
   FieldArgumentAddedModel,
-  FieldArgumentDefaultChangedModel,
   FieldArgumentRemovedModel,
-  FieldArgumentTypeChangedModel,
-  FieldDeprecationAddedModel,
-  FieldDeprecationReasonAddedModel,
-  FieldDeprecationReasonChangedModel,
-  FieldDeprecationReasonRemovedModel,
-  FieldDeprecationRemovedModel,
-  FieldDescriptionAddedModel,
-  FieldDescriptionChangedModel,
-  FieldDescriptionRemovedModel,
-  FieldRemovedModel,
-  FieldTypeChangedModel,
+  InputFieldRemovedModel,
   InputFieldAddedModel,
+  InputFieldDescriptionAddedModel,
+  InputFieldDescriptionRemovedModel,
+  InputFieldDescriptionChangedModel,
   InputFieldDefaultValueChangedModel,
-  InputFieldDescriptionAddedModel,
-  InputFieldDescriptionChangedModel,
-  InputFieldDescriptionRemovedModel,
-  InputFieldRemovedModel,
   InputFieldTypeChangedModel,
   ObjectTypeInterfaceAddedModel,
   ObjectTypeInterfaceRemovedModel,
+  SchemaQueryTypeChangedModel,
   SchemaMutationTypeChangedModel,
-  SchemaQueryTypeChangedModel,
   SchemaSubscriptionTypeChangedModel,
+  TypeRemovedModel,
   TypeAddedModel,
+  TypeKindChangedModel,
+  TypeDescriptionChangedModel,
   TypeDescriptionAddedModel,
-  TypeDescriptionChangedModel,
   TypeDescriptionRemovedModel,
-  TypeKindChangedModel,
-  TypeRemovedModel,
+  UnionMemberRemovedModel,
   UnionMemberAddedModel,
-  UnionMemberRemovedModel,
-  // @here >?
   // Hive Federation/Stitching Specific
   RegistryServiceUrlChangeModel,
 ]);
 
-// @todo figure out what this is doing...
 ({}) as SerializableChange satisfies z.TypeOf<typeof SchemaChangeModel>;
 
 export type Change = z.infer<typeof SchemaChangeModel>;
@@ -1452,11 +1356,7 @@
       } | null;
       readonly breakingChangeSchemaCoordinate: string | null;
     } => {
-      let change = schemaChangeFromSerializableChange(rawChange as any);
-      // @todo figure out more permanent solution for unhandled change types.
-      if (!change) {
-        throw new Error(`Cannot deserialize change "${rawChange.type}"`);
-      }
+      const change = schemaChangeFromSerializableChange(rawChange as any);
 
       /** The schema coordinate used for detecting whether something is a breaking change can be different based on the change type. */
       let breakingChangeSchemaCoordinate: string | null = null;
@@ -1465,11 +1365,7 @@
         breakingChangeSchemaCoordinate = change.path ?? null;
 
         if (
-<<<<<<< HEAD
-          isInputFieldAddedChange(rawChange) &&
-=======
           isInputFieldAddedChange(change) &&
->>>>>>> 43a997fd
           change.meta.isAddedInputFieldTypeNullable === false
         ) {
           breakingChangeSchemaCoordinate = change.meta.inputName;
@@ -1561,7 +1457,6 @@
   githubRepository: z.string().nullable(),
   githubSha: z.string().nullable(),
   contextId: z.string().nullable(),
-  schemaProposalId: z.string().nullable().optional(),
 };
 
 const SchemaCheckSharedInputFields = {
