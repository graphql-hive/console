--- conflicted
+++ resolved
@@ -1034,12 +1034,7 @@
     },
   })).nullable();
 
-<<<<<<< HEAD
-// eslint-disable-next-line @typescript-eslint/no-unused-vars
-const SchemaCheckInputModel = z.union([
-=======
 const _SchemaCheckInputModel = z.union([
->>>>>>> 3292da8b
   z.intersection(
     z.object({
       isSuccess: z.literal(false),
