{
  "name": "@hive/storage",
  "type": "module",
  "license": "MIT",
  "private": true,
  "engines": {
    "node": ">=12"
  },
  "main": "./src/index.ts",
  "exports": {
    ".": "./src/index.ts",
    "./db/pool": "./src/db/pool.ts"
  },
  "scripts": {
    "build": "tsx ../../../scripts/runify.ts",
    "db:generate": "schemats generate --config schemats.cjs -o src/db/types.ts && prettier --write src/db/types.ts"
  },
  "devDependencies": {
<<<<<<< HEAD
    "@graphql-inspector/core": "7.0.0",
=======
    "@graphql-inspector/core": "7.0.3",
>>>>>>> 43a997fd
    "@hive/service-common": "workspace:*",
    "@sentry/node": "7.120.2",
    "@sentry/types": "7.120.2",
    "@tgriesser/schemats": "9.0.1",
    "@types/node": "22.10.5",
    "@types/pg": "8.11.10",
    "dotenv": "16.4.7",
    "fast-json-stable-stringify": "2.1.0",
    "got": "14.4.7",
    "pg-promise": "11.10.2",
    "slonik": "30.4.4",
    "slonik-interceptor-query-logging": "46.4.0",
    "slonik-utilities": "1.9.4",
    "tslib": "2.8.1",
    "typescript": "5.7.3",
    "zod": "3.25.76"
  },
  "buildOptions": {
    "external": [
      "pg-native"
    ]
  }
}<|MERGE_RESOLUTION|>--- conflicted
+++ resolved
@@ -16,11 +16,7 @@
     "db:generate": "schemats generate --config schemats.cjs -o src/db/types.ts && prettier --write src/db/types.ts"
   },
   "devDependencies": {
-<<<<<<< HEAD
-    "@graphql-inspector/core": "7.0.0",
-=======
     "@graphql-inspector/core": "7.0.3",
->>>>>>> 43a997fd
     "@hive/service-common": "workspace:*",
     "@sentry/node": "7.120.2",
     "@sentry/types": "7.120.2",
