{
  "name": "@hive/storage",
  "version": "0.0.0",
  "type": "module",
  "license": "MIT",
  "private": true,
  "engines": {
    "node": ">=12"
  },
  "main": "./src/index.ts",
  "exports": {
    ".": "./src/index.ts"
  },
  "scripts": {
    "build": "tsx ../../../scripts/runify.ts",
    "db:generate": "schemats generate --config schemats.cjs -o src/db/types.ts && prettier --write src/db/types.ts"
  },
  "devDependencies": {
<<<<<<< HEAD
    "@graphql-inspector/core": "5.1.0-alpha-20231208113249-34700c8a",
    "@sentry/node": "7.101.1",
    "@sentry/types": "7.101.1",
=======
    "@graphql-inspector/core": "5.0.2",
    "@sentry/node": "7.102.0",
    "@sentry/types": "7.102.0",
>>>>>>> 4e3f7049
    "@tgriesser/schemats": "9.0.1",
    "@theguild/buddy": "0.1.0",
    "@types/node": "18.18.13",
    "@types/pg": "8.11.0",
    "dotenv": "16.4.5",
    "fast-json-stable-stringify": "2.1.0",
    "got": "12.6.1",
    "param-case": "3.0.4",
    "pg-promise": "11.5.4",
    "slonik": "30.4.4",
    "slonik-interceptor-query-logging": "1.4.7",
    "slonik-utilities": "1.9.4",
    "tslib": "2.6.2",
    "typescript": "5.3.3",
    "zod": "3.22.4"
  },
  "buildOptions": {
    "external": [
      "pg-native"
    ]
  }
}<|MERGE_RESOLUTION|>--- conflicted
+++ resolved
@@ -16,15 +16,9 @@
     "db:generate": "schemats generate --config schemats.cjs -o src/db/types.ts && prettier --write src/db/types.ts"
   },
   "devDependencies": {
-<<<<<<< HEAD
     "@graphql-inspector/core": "5.1.0-alpha-20231208113249-34700c8a",
-    "@sentry/node": "7.101.1",
-    "@sentry/types": "7.101.1",
-=======
-    "@graphql-inspector/core": "5.0.2",
     "@sentry/node": "7.102.0",
     "@sentry/types": "7.102.0",
->>>>>>> 4e3f7049
     "@tgriesser/schemats": "9.0.1",
     "@theguild/buddy": "0.1.0",
     "@types/node": "18.18.13",
