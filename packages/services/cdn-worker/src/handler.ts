import { buildSchema, introspectionFromSchema } from 'graphql';
import { Analytics, createAnalytics } from './analytics';
import { GetArtifactActionFn } from './artifact-handler';
import { ArtifactsType as ModernArtifactsType } from './artifact-storage-reader';
import {
  CDNArtifactNotFound,
  InvalidArtifactTypeResponse,
  InvalidAuthKeyResponse,
  MissingAuthKeyResponse,
  MissingTargetIDErrorResponse,
} from './errors';
import type { KeyValidator } from './key-validation';
import { logMsg } from './log';
import { createResponse } from './tracked-response';

async function createETag(value: string) {
  logMsg('createETag');
  const myText = new TextEncoder().encode(value);
  const myDigest = await crypto.subtle.digest({ name: 'SHA-256' }, myText);
  const hashArray = Array.from(new Uint8Array(myDigest));

  logMsg('createETag done');

  return `"${hashArray.map(b => b.toString(16).padStart(2, '0')).join('')}"`;
}

type ArtifactType = 'schema' | 'supergraph' | 'sdl' | 'metadata' | 'introspection';
const artifactTypes = ['schema', 'supergraph', 'sdl', 'metadata', 'introspection'] as const;

function createArtifactTypesHandlers(analytics: Analytics) {
  return {
    /**
     * Returns SchemaArtifact or SchemaArtifact[], same way as it's stored in the storage
     */
    schema(
      request: Request,
      targetId: string,
      artifactType: string,
      rawValue: string,
      etag: string,
    ) {
      return createResponse(
        analytics,
        rawValue,
        {
          status: 200,
          headers: {
            'Content-Type': 'application/json',
            etag,
          },
        },
        targetId,
        request,
      );
    },
    /**
     * Returns Federation Supergraph, we store it as-is.
     */
    supergraph(
      request: Request,
      targetId: string,
      artifactType: string,
      rawValue: string,
      etag: string,
    ) {
      return createResponse(
        analytics,
        rawValue,
        {
          status: 200,
          headers: {
            etag,
          },
        },
        targetId,
        request,
      );
    },
    sdl(request: Request, targetId: string, artifactType: string, rawValue: string, etag: string) {
      return createResponse(
        analytics,
        rawValue,
        {
          status: 200,
          headers: {
            etag,
          },
        },
        targetId,
        request,
      );
    },
    /**
     * Returns Metadata same way as it's stored in the storage
     */
    metadata(
      request: Request,
      targetId: string,
      artifactType: string,
      rawValue: string,
      etag: string,
    ) {
      // Mesh's Metadata always defines _schema
      const isMeshArtifact = rawValue.includes(`"#/definitions/_schema"`);

      if (isMeshArtifact) {
        // Mesh's Metadata is stored as a string, so we need to trim it first
        const rawValueTrimmed = rawValue.trim();
        // Mesh's Metadata shared by Mesh is always an object and remove the top-level array brackets
        // The top-level array was caused #3291 and fixed by #3296, but we still need to handle the old data.
        const hasTopLevelArray = rawValueTrimmed.startsWith('[') && rawValueTrimmed.endsWith(']');

        if (hasTopLevelArray) {
          return createResponse(
            analytics,
            rawValueTrimmed.substring(1, rawValueTrimmed.length - 1),
            {
              status: 200,
              headers: {
                'Content-Type': 'application/json',
                etag,
              },
            },
            targetId,
            request,
          );
        }
      }

      return createResponse(
        analytics,
        rawValue,
        {
          status: 200,
          headers: {
            'Content-Type': 'application/json',
            etag,
          },
        },
        targetId,
        request,
      );
    },
    introspection(
      request: Request,
      targetId: string,
      artifactType: string,
      rawValue: string,
      etag: string,
    ) {
      const rawSdl = rawValue;
      logMsg('introspection::buildSchema');
      const schema = buildSchema(rawSdl);
      logMsg('introspection::introspectionFromSchema');
      const introspection = introspectionFromSchema(schema);
      logMsg('introspection done');

      return createResponse(
        analytics,
        JSON.stringify(introspection),
        {
          status: 200,
          headers: {
            'Content-Type': 'application/json',
            etag,
          },
        },
        targetId,
        request,
      );
    },
  } satisfies Record<
    ArtifactType,
    (
      request: Request,
      targetId: string,
      artifactType: string,
      rawValue: string,
      etag: string,
    ) => Response
  >;
}

const VALID_ARTIFACT_TYPES = artifactTypes;
const AUTH_HEADER_NAME = 'x-hive-cdn-key';

const legacyToModernArtifactTypeMap: Record<
  ArtifactType,
  Extract<ModernArtifactsType, 'sdl' | 'services' | 'metadata' | 'supergraph'>
> = {
  schema: 'services',
  supergraph: 'supergraph',
  sdl: 'sdl',
  metadata: 'metadata',
  introspection: 'sdl',
};

async function parseIncomingRequest(
  request: Request,
  keyValidator: KeyValidator,
  analytics: Analytics,
): Promise<
  | { error: Response }
  | {
      targetId: string;
      artifactType: ArtifactType;
      storageKeyType: Extract<ModernArtifactsType, 'sdl' | 'services' | 'metadata' | 'supergraph'>;
    }
> {
  const params = new URL(request.url).pathname.replace(/^\/+/, '/').split('/').filter(Boolean);
  const targetId = params[0];

  if (!targetId) {
    return {
      error: new MissingTargetIDErrorResponse(analytics, request),
    };
  }

  const artifactType = (params[1] || 'schema') as ArtifactType;

  if (!VALID_ARTIFACT_TYPES.includes(artifactType)) {
    return { error: new InvalidArtifactTypeResponse(artifactType, analytics, request) };
  }

  const headerKey = request.headers.get(AUTH_HEADER_NAME);

  if (!headerKey) {
    return { error: new MissingAuthKeyResponse(analytics, request) };
  }

  try {
    const keyValid = await keyValidator(targetId, headerKey);

    if (!keyValid) {
      return {
        error: new InvalidAuthKeyResponse(analytics, request),
      };
    }

    return {
      targetId,
      artifactType,
      storageKeyType:
        // We need to map a non-existing legacy storage key to a modern one
        // to be able to read the value from the R2 storage.
        legacyToModernArtifactTypeMap[artifactType],
    };
  } catch (e) {
    console.warn(`Failed to validate key for ${targetId}, error:`, e);
    return {
      error: new InvalidAuthKeyResponse(analytics, request),
    };
  }
}

/**
 * Handler for verifying whether an access key is valid.
 */
type IsKeyValid = (targetId: string, headerKey: string) => Promise<boolean>;

interface RequestHandlerDependencies {
  isKeyValid: IsKeyValid;
  getArtifactAction: GetArtifactActionFn;
  analytics?: Analytics;
  fetchText: (url: string) => Promise<string>;
}

export function createRequestHandler(deps: RequestHandlerDependencies) {
  const analytics = deps.analytics ?? createAnalytics();
  const artifactTypesHandlers = createArtifactTypesHandlers(analytics);

  return async (request: Request): Promise<Response> => {
    const parsedRequest = await parseIncomingRequest(request, deps.isKeyValid, analytics);

    if ('error' in parsedRequest) {
      return parsedRequest.error;
    }

    const { targetId, artifactType, storageKeyType } = parsedRequest;

    analytics.track({ type: 'artifact', value: artifactType, version: 'v0' }, targetId);

    const kvStorageKey = `target:${targetId}:${storageKeyType}`;
<<<<<<< HEAD
    const rawValueAction = await deps
      .getArtifactAction(targetId, null, storageKeyType, null)
      .finally(() => {
        logMsg('ReadArtifactAction done');
      });
=======
    const rawValueAction = await deps.getArtifactAction(targetId, null, storageKeyType, null);
>>>>>>> 785dc521

    if (rawValueAction.type === 'redirect') {
      // We're using here a private location, because the public S3 endpoint may differ from the internal S3 endpoint. E.g. within a docker network,
      // and we're fetching the artifact from within the private network.
      // If they are the same, private and public locations will be the same.
<<<<<<< HEAD
      logMsg('ReadArtifactAction::fetchText');
      const rawValue = await deps.fetchText(rawValueAction.location.private).finally(() => {
        logMsg('ReadArtifactAction::fetchText done');
      });
=======
      const rawValue = await deps.fetchText(rawValueAction.location.private);
>>>>>>> 785dc521

      const etag = await createETag(`${kvStorageKey}|${rawValue}`);
      const ifNoneMatch = request.headers.get('if-none-match');

      if (ifNoneMatch && ifNoneMatch === etag) {
        return createResponse(analytics, null, { status: 304 }, targetId, request);
      }

      switch (artifactType) {
        case 'schema':
          return artifactTypesHandlers.schema(request, targetId, artifactType, rawValue, etag);
        case 'supergraph':
          return artifactTypesHandlers.supergraph(request, targetId, artifactType, rawValue, etag);
        case 'sdl':
          return artifactTypesHandlers.sdl(request, targetId, artifactType, rawValue, etag);
        case 'introspection':
          return artifactTypesHandlers.introspection(
            request,
            targetId,
            artifactType,
            rawValue,
            etag,
          );
        case 'metadata':
          return artifactTypesHandlers.metadata(request, targetId, artifactType, rawValue, etag);
        default:
          return createResponse(
            analytics,
            null,
            {
              status: 500,
            },
            targetId,
            request,
          );
      }
    } else {
      console.log(
        `CDN Artifact not found for targetId=${targetId}, artifactType=${artifactType}, storageKeyType=${storageKeyType}`,
      );
      return new CDNArtifactNotFound(artifactType, targetId, analytics, request);
    }
  };
}<|MERGE_RESOLUTION|>--- conflicted
+++ resolved
@@ -281,28 +281,13 @@
     analytics.track({ type: 'artifact', value: artifactType, version: 'v0' }, targetId);
 
     const kvStorageKey = `target:${targetId}:${storageKeyType}`;
-<<<<<<< HEAD
-    const rawValueAction = await deps
-      .getArtifactAction(targetId, null, storageKeyType, null)
-      .finally(() => {
-        logMsg('ReadArtifactAction done');
-      });
-=======
     const rawValueAction = await deps.getArtifactAction(targetId, null, storageKeyType, null);
->>>>>>> 785dc521
 
     if (rawValueAction.type === 'redirect') {
       // We're using here a private location, because the public S3 endpoint may differ from the internal S3 endpoint. E.g. within a docker network,
       // and we're fetching the artifact from within the private network.
-      // If they are the same, private and public locations will be the same.
-<<<<<<< HEAD
-      logMsg('ReadArtifactAction::fetchText');
-      const rawValue = await deps.fetchText(rawValueAction.location.private).finally(() => {
-        logMsg('ReadArtifactAction::fetchText done');
-      });
-=======
+      // If they are the same, private and public locations will be the same
       const rawValue = await deps.fetchText(rawValueAction.location.private);
->>>>>>> 785dc521
 
       const etag = await createETag(`${kvStorageKey}|${rawValue}`);
       const ifNoneMatch = request.headers.get('if-none-match');
