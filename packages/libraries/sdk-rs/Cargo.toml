[package]
name = "hive-console-sdk"
repository = "https://github.com/graphql-hive/console/"
edition = "2021"
license = "MIT"
publish = true
version = "0.2.2"
description = "Rust SDK for Hive Console"

[lib]
name = "hive_console_sdk"
path = "src/lib.rs"

[dependencies]
async-trait = "0.1.77"
axum-core = "0.5"
thiserror = "2.0.11"
reqwest = { version = "0.12.24", default-features = false, features = [
    "rustls-tls",
    "blocking",
] }
reqwest-retry = "0.8.0"
reqwest-middleware = "0.4.2"
anyhow = "1"
tracing = "0.1"
serde = "1"
tokio = { version = "1.36.0", features = ["full"] }
graphql-tools = "0.4.0"
graphql-parser = "0.4.1"
md5 = "0.7.0"
serde_json = "1"
moka = { version = "0.12.10", features = ["future", "sync"] }
sha2 = { version = "0.10.8", features = ["std"] }
tokio-util = "0.7.16"
<<<<<<< HEAD
regex-automata = "0.4.10"
once_cell = "1.21.3"
retry-policies = "0.5.0"
recloser = "1.3.1"
futures-util = "0.3.31"
=======
typify = "0.5.0"
regress = "0.10.5"
>>>>>>> 99beb113

[dev-dependencies]
mockito = "1.7.0"<|MERGE_RESOLUTION|>--- conflicted
+++ resolved
@@ -32,16 +32,13 @@
 moka = { version = "0.12.10", features = ["future", "sync"] }
 sha2 = { version = "0.10.8", features = ["std"] }
 tokio-util = "0.7.16"
-<<<<<<< HEAD
 regex-automata = "0.4.10"
 once_cell = "1.21.3"
 retry-policies = "0.5.0"
 recloser = "1.3.1"
 futures-util = "0.3.31"
-=======
 typify = "0.5.0"
 regress = "0.10.5"
->>>>>>> 99beb113
 
 [dev-dependencies]
 mockito = "1.7.0"