{
  "name": "@graphql-hive/client",
  "version": "0.23.1",
  "type": "module",
  "description": "A NodeJS client for GraphQL Hive",
  "repository": {
    "type": "git",
    "url": "kamilkisiela/graphql-hive",
    "directory": "packages/libraries/client"
  },
  "homepage": "https://graphql-hive.com",
  "author": {
    "email": "contact@the-guild.dev",
    "name": "The Guild",
    "url": "https://the-guild.dev"
  },
  "license": "MIT",
  "main": "dist/cjs/index.js",
  "module": "dist/esm/index.js",
  "exports": {
    ".": {
      "require": {
        "types": "./dist/typings/index.d.cts",
        "default": "./dist/cjs/index.js"
      },
      "import": {
        "types": "./dist/typings/index.d.ts",
        "default": "./dist/esm/index.js"
      },
      "default": {
        "types": "./dist/typings/index.d.ts",
        "default": "./dist/esm/index.js"
      }
    },
    "./package.json": "./package.json"
  },
  "typings": "dist/typings/index.d.ts",
  "scripts": {
    "build": "node scripts/update-version.mjs && bob build",
    "check:build": "bob check"
  },
  "peerDependencies": {
    "graphql": "^0.13.0 || ^14.0.0 || ^15.0.0 || ^16.0.0"
  },
  "dependencies": {
    "@graphql-hive/core": "^0.2.3",
    "@graphql-tools/utils": "^9.0.0",
    "async-retry": "1.3.3",
    "axios": "^1.2.1",
    "tiny-lru": "8.0.2"
  },
  "optionalDependencies": {
    "@apollo/server": "^4.0.0",
    "@envelop/types": "^3.0.0"
  },
  "devDependencies": {
    "@apollo/federation": "0.38.1",
    "@apollo/server": "4.6.0",
    "@apollo/subgraph": "2.4.1",
    "@envelop/types": "3.0.2",
    "@types/async-retry": "1.4.5",
<<<<<<< HEAD
    "graphql-yoga": "3.9.0",
=======
    "graphql-yoga": "3.9.1",
>>>>>>> 0e14c963
    "nock": "13.3.0"
  },
  "publishConfig": {
    "registry": "https://registry.npmjs.org",
    "access": "public",
    "directory": "dist"
  },
  "sideEffects": false,
  "typescript": {
    "definition": "dist/typings/index.d.ts"
  }
}<|MERGE_RESOLUTION|>--- conflicted
+++ resolved
@@ -59,11 +59,7 @@
     "@apollo/subgraph": "2.4.1",
     "@envelop/types": "3.0.2",
     "@types/async-retry": "1.4.5",
-<<<<<<< HEAD
-    "graphql-yoga": "3.9.0",
-=======
     "graphql-yoga": "3.9.1",
->>>>>>> 0e14c963
     "nock": "13.3.0"
   },
   "publishConfig": {
