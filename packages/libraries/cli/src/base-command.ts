--- conflicted
+++ resolved
@@ -1,23 +1,15 @@
-<<<<<<< HEAD
 import { print } from 'graphql';
-=======
-import { print, type GraphQLError } from 'graphql';
->>>>>>> 52e3be34
 import type { ExecutionResult } from 'graphql';
 import { http } from '@graphql-hive/core';
 import type { TypedDocumentNode } from '@graphql-typed-document-node/core';
 import { Command, Flags, Interfaces } from '@oclif/core';
 import { Config, GetConfigurationValueType, ValidConfigurationKeys } from './helpers/config';
-<<<<<<< HEAD
 import { Errors } from './helpers/errors/__';
 import { Failure } from './helpers/errors/cli-error-with-data';
 import { OmitNever } from './helpers/general';
-import { Texture } from './helpers/texture/__';
+import { Texture } from './helpers/texture/texture';
 import { T } from './helpers/typebox/__';
 import { Output } from './output/__';
-=======
-import { Texture } from './helpers/texture/texture';
->>>>>>> 52e3be34
 
 const showOutputSchemaJsonFlagName = 'show-output-schema-json';
 
@@ -78,7 +70,6 @@
     this.args = args as InferArgs<$Command>;
   }
 
-<<<<<<< HEAD
   /**
    * Prefer implementing {@link BaseCommand.runResult} instead of this method. Refer to it for its benefits.
    *
@@ -262,22 +253,6 @@
     init: Output.InferFailureResultInit<GetOutputDefinition<$Command>>,
   ): Output.InferFailureResult<GetOutputDefinition<$Command>> {
     return init as any;
-=======
-  success(...args: any[]) {
-    this.log(Texture.success(...args));
-  }
-
-  fail(...args: any[]) {
-    this.log(Texture.failure(...args));
-  }
-
-  info(...args: any[]) {
-    this.log(Texture.info(...args));
-  }
-
-  infoWarning(...args: any[]) {
-    this.log(Texture.warning(...args));
->>>>>>> 52e3be34
   }
 
   protected get userConfig(): Config {
