import { Args, Flags } from '@oclif/core';
import Command from '../../base-command';
import { graphql } from '../../gql';
import { graphqlEndpoint } from '../../helpers/config';
<<<<<<< HEAD
import { InferInput } from '../../helpers/oclif';
import { SchemaHive } from '../../helpers/schema';
import { T } from '../../helpers/typebox/__';
import { Output } from '../../output/__';
=======
import { ACCESS_TOKEN_MISSING } from '../../helpers/errors';
>>>>>>> 5a6e565b

export default class AppCreate extends Command<typeof AppCreate> {
  static description = 'create an app deployment';
  static flags = {
    'registry.endpoint': Flags.string({
      description: 'registry endpoint',
    }),
    'registry.accessToken': Flags.string({
      description: 'registry access token',
    }),
    name: Flags.string({
      description: 'app name',
      required: true,
    }),
    version: Flags.string({
      description: 'app version',
      required: true,
    }),
  };
  static args = {
    file: Args.string({
      name: 'file',
      required: true,
      description: 'Path to the persisted operations mapping.',
      hidden: false,
    }),
  };
  static output = [
    Output.success('SuccessSkipAppCreate', {
      data: {
        status: Output.AppDeploymentStatus,
      },
      text(input: InferInput<typeof AppCreate>, output) {
        return `App deployment "${input.flags.name}@${input.flags.version}" is "${output.status}". Skip uploading documents...`;
      },
    }),
    Output.success('SuccessAppCreate', {
      data: {
        id: T.StringNonEmpty,
        operationsCount: T.Number(),
      },
      text(args: InferInput<typeof AppCreate>, data, t) {
        t.line(
          `App deployment "${args.flags.name}@${args.flags.version}" (${data.operationsCount} operations) created.\nActivate it with the "hive app:publish" command.`,
        );
      },
    }),
    Output.failure('FailureAppCreate', {
      data: {
        message: T.String(),
      },
    }),
    Output.failure('FailureInvalidManifestModel', {
      data: {
        errors: T.Array(T.Value.MaterializedValueErrorT),
      },
    }),
  ];

  async runResult() {
    const { flags, args } = await this.parse(AppCreate);

    const endpoint = this.ensure({
      key: 'registry.endpoint',
      args: flags,
      defaultValue: graphqlEndpoint,
      env: 'HIVE_REGISTRY',
    });
    const accessToken = this.ensure({
      key: 'registry.accessToken',
      args: flags,
      env: 'HIVE_TOKEN',
      message: ACCESS_TOKEN_MISSING,
    });

    const file: string = args.file;
    const fs = await import('fs/promises');
    const contents = await fs.readFile(file, 'utf-8');
    const operations = T.Value.ParseJsonSafe(ManifestModel, contents);
    if (operations instanceof T.Value.AssertError) {
      return this.failure({
        type: 'FailureInvalidManifestModel',
        errors: T.Value.MaterializeValueErrorIterator(operations.Errors()),
      });
    }

    const result = await this.registryApi(endpoint, accessToken)
      .request({
        operation: CreateAppDeploymentMutation,
        variables: {
          input: {
            appName: flags['name'],
            appVersion: flags['version'],
          },
        },
      })
      .then(_ => _.createAppDeployment);

    if (result.error) {
      return this.failure({
        type: 'FailureAppCreate',
        message: result.error.message,
      });
    }

    // TODO: Improve Hive API by returning a union type.
    if (!result.ok) {
      throw new Error('Unknown error');
    }

    if (result.ok.createdAppDeployment.status !== SchemaHive.AppDeploymentStatus.Pending) {
      return this.success({
        type: 'SuccessSkipAppCreate',
        status: result.ok.createdAppDeployment.status,
      });
    }

    let buffer: Array<{ hash: string; body: string }> = [];

    const flush = async (force = false) => {
      if (buffer.length >= 100 || force) {
        const result = await this.registryApi(endpoint, accessToken)
          .request({
            operation: AddDocumentsToAppDeploymentMutation,
            variables: {
              input: {
                appName: flags['name'],
                appVersion: flags['version'],
                documents: buffer,
              },
            },
          })
          .then(_ => _.addDocumentsToAppDeployment);

        if (result.error) {
          if (result.error.details) {
            const affectedOperation = buffer.at(result.error.details.index);

            const maxCharacters = 40;

            if (affectedOperation) {
              const truncatedBody = (
                affectedOperation.body.length > maxCharacters - 3
                  ? affectedOperation.body.substring(0, maxCharacters) + '...'
                  : affectedOperation.body
              ).replace(/\n/g, '\\n');
              this.logWarning(
                `Failed uploading document: ${result.error.details.message}` +
                  `\nOperation hash: ${affectedOperation?.hash}` +
                  `\nOperation body: ${truncatedBody}`,
              );
            }
          }
          this.error(result.error.message);
        }
        buffer = [];
      }
    };

    let counter = 0;

    for (const [hash, body] of Object.entries(operations)) {
      buffer.push({ hash, body });
      await flush();
      counter++;
    }

    await flush(true);

    return this.success({
      type: 'SuccessAppCreate',
      id: result.ok.createdAppDeployment.id,
      operationsCount: counter,
    });
  }
}

const ManifestModel = T.Record(T.String(), T.String());

const CreateAppDeploymentMutation = graphql(/* GraphQL */ `
  mutation CreateAppDeployment($input: CreateAppDeploymentInput!) {
    createAppDeployment(input: $input) {
      ok {
        createdAppDeployment {
          id
          name
          version
          status
        }
      }
      error {
        message
      }
    }
  }
`);

const AddDocumentsToAppDeploymentMutation = graphql(/* GraphQL */ `
  mutation AddDocumentsToAppDeployment($input: AddDocumentsToAppDeploymentInput!) {
    addDocumentsToAppDeployment(input: $input) {
      ok {
        appDeployment {
          id
          name
          version
          status
        }
      }
      error {
        message
        details {
          index
          message
          __typename
        }
      }
    }
  }
`);<|MERGE_RESOLUTION|>--- conflicted
+++ resolved
@@ -2,14 +2,11 @@
 import Command from '../../base-command';
 import { graphql } from '../../gql';
 import { graphqlEndpoint } from '../../helpers/config';
-<<<<<<< HEAD
+import { ACCESS_TOKEN_MISSING } from '../../helpers/errors';
 import { InferInput } from '../../helpers/oclif';
 import { SchemaHive } from '../../helpers/schema';
 import { T } from '../../helpers/typebox/__';
 import { Output } from '../../output/__';
-=======
-import { ACCESS_TOKEN_MISSING } from '../../helpers/errors';
->>>>>>> 5a6e565b
 
 export default class AppCreate extends Command<typeof AppCreate> {
   static description = 'create an app deployment';
