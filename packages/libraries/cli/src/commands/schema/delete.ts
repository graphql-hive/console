import { Args, Flags, ux } from '@oclif/core';
import Command from '../../base-command';
import { Fragments } from '../../fragments/__';
import { graphql } from '../../gql';
import { graphqlEndpoint } from '../../helpers/config';
<<<<<<< HEAD
import { casesExhausted } from '../../helpers/general';
import { InferInput } from '../../helpers/oclif';
import { Output } from '../../output/__';
=======
import { ACCESS_TOKEN_MISSING } from '../../helpers/errors';
import { renderErrors } from '../../helpers/schema';
>>>>>>> 5a6e565b

const schemaDeleteMutation = graphql(/* GraphQL */ `
  mutation schemaDelete($input: SchemaDeleteInput!) {
    schemaDelete(input: $input) {
      __typename
      ... on SchemaDeleteSuccess {
        valid
        changes {
          nodes {
            criticality
            message
          }
          total
        }
        errors {
          nodes {
            message
          }
          total
        }
      }
      ... on SchemaDeleteError {
        valid
        errors {
          nodes {
            message
          }
          total
        }
      }
    }
  }
`);

export default class SchemaDelete extends Command<typeof SchemaDelete> {
  static description = 'deletes a schema';
  static flags = {
    'registry.endpoint': Flags.string({
      description: 'registry endpoint',
    }),
    /** @deprecated */
    registry: Flags.string({
      description: 'registry address',
      deprecated: {
        message: 'use --registry.accessToken instead',
        version: '0.21.0',
      },
    }),
    'registry.accessToken': Flags.string({
      description: 'registry access token',
    }),
    /** @deprecated */
    token: Flags.string({
      description: 'api token',
      deprecated: {
        message: 'use --registry.accessToken instead',
        version: '0.21.0',
      },
    }),
    dryRun: Flags.boolean({
      description: 'Does not delete the service, only reports what it would have done.',
      default: false,
    }),
    confirm: Flags.boolean({
      description: 'Confirm deletion of the service',
      default: false,
    }),
  };
  static args = {
    service: Args.string({
      name: 'service' as const,
      required: true,
      description: 'name of the service',
      hidden: false,
    }),
  };
  static output = [
    Output.success('SuccessSchemaDelete', {
      data: {},
      text({ args }: InferInput<typeof SchemaDelete>, _, t) {
        t.success(`${args.service} deleted`);
      },
    }),
    Output.failure('FailureSchemaDelete', {
      data: {
        errors: Output.SchemaErrors,
      },
      text({ args }: InferInput<typeof SchemaDelete>, data, t) {
        t.failure(`Failed to delete ${args.service}`);
        t.line(Output.schemaErrorsText(data.errors));
      },
    }),
  ];

  async runResult() {
    const { flags, args } = await this.parse(SchemaDelete);

    if (!flags.confirm) {
      const confirmed = await ux.confirm(
        `Are you sure you want to delete "${args.service}" from the registry? (y/n)`,
      );

      if (!confirmed) {
        this.logInfo('Aborting');
        this.exit(0);
      }
    }

<<<<<<< HEAD
    const endpoint = this.ensure({
      key: 'registry.endpoint',
      args: flags,
      legacyFlagName: 'registry',
      defaultValue: graphqlEndpoint,
      env: 'HIVE_REGISTRY',
    });
    const accessToken = this.ensure({
      key: 'registry.accessToken',
      args: flags,
      legacyFlagName: 'token',
      env: 'HIVE_TOKEN',
    });
=======
      const endpoint = this.ensure({
        key: 'registry.endpoint',
        args: flags,
        legacyFlagName: 'registry',
        defaultValue: graphqlEndpoint,
        env: 'HIVE_REGISTRY',
      });
      const accessToken = this.ensure({
        key: 'registry.accessToken',
        args: flags,
        legacyFlagName: 'token',
        env: 'HIVE_TOKEN',
        message: ACCESS_TOKEN_MISSING,
      });
>>>>>>> 5a6e565b

    const result = await this.registryApi(endpoint, accessToken)
      .request({
        operation: schemaDeleteMutation,
        variables: {
          input: {
            serviceName: args.service,
            dryRun: flags.dryRun,
          },
        },
      })
      .then(_ => _.schemaDelete);

    if (result.__typename === 'SchemaDeleteSuccess') {
      return this.success({
        type: 'SuccessSchemaDelete',
      });
    }

    if (result.__typename === 'SchemaDeleteError') {
      return this.failure({
        type: 'FailureSchemaDelete',
        errors: Fragments.SchemaErrorConnection.toSchemaOutput(result.errors),
      });
    }

    throw casesExhausted(result);
  }
}<|MERGE_RESOLUTION|>--- conflicted
+++ resolved
@@ -3,14 +3,10 @@
 import { Fragments } from '../../fragments/__';
 import { graphql } from '../../gql';
 import { graphqlEndpoint } from '../../helpers/config';
-<<<<<<< HEAD
+import { ACCESS_TOKEN_MISSING } from '../../helpers/errors';
 import { casesExhausted } from '../../helpers/general';
 import { InferInput } from '../../helpers/oclif';
 import { Output } from '../../output/__';
-=======
-import { ACCESS_TOKEN_MISSING } from '../../helpers/errors';
-import { renderErrors } from '../../helpers/schema';
->>>>>>> 5a6e565b
 
 const schemaDeleteMutation = graphql(/* GraphQL */ `
   mutation schemaDelete($input: SchemaDeleteInput!) {
@@ -119,7 +115,6 @@
       }
     }
 
-<<<<<<< HEAD
     const endpoint = this.ensure({
       key: 'registry.endpoint',
       args: flags,
@@ -132,23 +127,8 @@
       args: flags,
       legacyFlagName: 'token',
       env: 'HIVE_TOKEN',
+      message: ACCESS_TOKEN_MISSING,
     });
-=======
-      const endpoint = this.ensure({
-        key: 'registry.endpoint',
-        args: flags,
-        legacyFlagName: 'registry',
-        defaultValue: graphqlEndpoint,
-        env: 'HIVE_REGISTRY',
-      });
-      const accessToken = this.ensure({
-        key: 'registry.accessToken',
-        args: flags,
-        legacyFlagName: 'token',
-        env: 'HIVE_TOKEN',
-        message: ACCESS_TOKEN_MISSING,
-      });
->>>>>>> 5a6e565b
 
     const result = await this.registryApi(endpoint, accessToken)
       .request({
