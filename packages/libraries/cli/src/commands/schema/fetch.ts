--- conflicted
+++ resolved
@@ -179,15 +179,9 @@
       return this.error(`Schema is invalid for action id ${actionId}`);
     }
 
-<<<<<<< HEAD
     if (schemaVersion.schemas) {
       const { total, nodes } = schemaVersion.schemas;
-      const table = [
-=======
-    if (result.schemaVersionForActionId?.schemas) {
-      const { total, nodes } = result.schemaVersionForActionId.schemas;
       const tableData = [
->>>>>>> 0a841870
         ['service', 'url', 'date'],
         ...nodes.map(node => [
           /** @ts-expect-error: If service is undefined then use id. */
