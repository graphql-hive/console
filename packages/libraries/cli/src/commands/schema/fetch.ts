--- conflicted
+++ resolved
@@ -5,14 +5,11 @@
 import { graphql } from '../../gql';
 import { graphqlEndpoint } from '../../helpers/config';
 import { ACCESS_TOKEN_MISSING } from '../../helpers/errors';
-<<<<<<< HEAD
-import { InferInput } from '../../helpers/oclif';
+import { OClif } from '../../helpers/oclif';
+import { printTable } from '../../helpers/texture/print-table';
 import { T } from '../../helpers/typebox/__';
 import { OutputDefinitions } from '../../output-definitions';
 import { Output } from '../../output/__';
-=======
-import { printTable } from '../../helpers/print-table';
->>>>>>> 817c4e7e
 
 const SchemaVersionForActionIdQuery = graphql(/* GraphQL */ `
   query SchemaVersionForActionId(
@@ -46,6 +43,42 @@
   }
 `);
 
+const Graph = T.Union([
+  T.Object({
+    type: T.Literal('SingleSchema'),
+    id: T.String(),
+    date: T.String(),
+  }),
+  T.Object({
+    type: T.Literal('CompositeSchema'),
+    id: T.String(),
+    date: T.String(),
+    service: T.Nullable(T.String()),
+    url: T.Nullable(T.String()),
+  }),
+]);
+
+const SuccessSchemas = Output.defineSuccess('SuccessSchemas', {
+  data: {
+    subGraphs: T.Array(Graph),
+  },
+  text(_, data, t) {
+    const table = [
+      ['service', 'url', 'date'],
+      ...data.subGraphs.map(subGraph =>
+        subGraph.type === 'CompositeSchema'
+          ? [subGraph.service ?? subGraph.id, subGraph.url ?? 'n/a', subGraph.date]
+          : [subGraph.id, 'n/a', subGraph.date],
+      ),
+    ];
+    t.line(printTable(table));
+    t.line(`subgraphs length: ${data.subGraphs.length}`);
+  },
+});
+
+type Graph = T.Static<typeof Graph>;
+type SuccessSchemas = Output.InferSuccessResult<typeof SuccessSchemas>;
+
 export default class SchemaFetch extends Command<typeof SchemaFetch> {
   static description = 'fetch a schema, supergraph, or list of subgraphs from the Hive API';
   static flags = {
@@ -94,19 +127,19 @@
   static output = [
     Output.defineFailure('FailureSchemaFetchMissingSchema', {
       data: {},
-      text({ args }: InferInput<typeof SchemaFetch>, _, t) {
+      text({ args }: OClif.InferInput<typeof SchemaFetch>, _, t) {
         t.failure(`No schema found for action id ${args.actionId}`);
       },
     }),
     Output.defineFailure('FailureSchemaFetchInvalidSchema', {
       data: {},
-      text({ args }: InferInput<typeof SchemaFetch>, _, t) {
+      text({ args }: OClif.InferInput<typeof SchemaFetch>, _, t) {
         t.failure(`Schema is invalid for action id ${args.actionId}`);
       },
     }),
     Output.defineFailure('FailureSchemaFetchMissingSDLType', {
       data: {},
-      text({ args, flags }: InferInput<typeof SchemaFetch>, _, t) {
+      text({ args, flags }: OClif.InferInput<typeof SchemaFetch>, _, t) {
         t.failure(`No ${flags.type} found for action id ${args.actionId}`);
       },
     }),
@@ -118,6 +151,7 @@
         t.failure(`Unsupported file extension ${data.extension}`);
       },
     }),
+    SuccessSchemas,
     OutputDefinitions.SuccessOutputFile,
     OutputDefinitions.SuccessOutputStdout,
   ];
@@ -151,7 +185,6 @@
       defaultValue: 'sdl',
     });
 
-<<<<<<< HEAD
     const result = await this.registryApi(endpoint, accessToken)
       .request({
         operation: SchemaVersionForActionIdQuery,
@@ -159,20 +192,10 @@
           actionId: args.actionId,
           includeSDL: sdlType === 'sdl',
           includeSupergraph: sdlType === 'supergraph',
+          includeSubgraphs: sdlType === 'subgraphs',
         },
       })
       .then(_ => _.schemaVersionForActionId);
-=======
-    const result = await this.registryApi(endpoint, accessToken).request({
-      operation: SchemaVersionForActionIdQuery,
-      variables: {
-        actionId,
-        includeSDL: sdlType === 'sdl',
-        includeSupergraph: sdlType === 'supergraph',
-        includeSubgraphs: sdlType === 'subgraphs',
-      },
-    });
->>>>>>> 817c4e7e
 
     if (result == null) {
       return this.failure({
@@ -186,7 +209,49 @@
       });
     }
 
-<<<<<<< HEAD
+    /**
+     * TODO Seems wrong
+     *
+     * If one schema then we output the content either to stdout OR a file if --write. Clear.
+     *
+     * But: If multiple schemas returned we output an ASCII table of data to stdout AND a file if --write.
+     *
+     * 1. Why inconsistency between schema content vs tabular data
+     * 2. Why inconsistency between "stdout OR file" vs "stdout AND file"
+     *
+     * Aside from confusing UX ir also leads to confusing output code below (we need to reach for the output
+     * text formatter for the write side effect)
+     */
+    if (result.schemas) {
+      const data: SuccessSchemas['data'] = {
+        type: 'SuccessSchemas',
+        subGraphs: result.schemas.nodes.map(
+          (_): Graph =>
+            _.__typename === 'SingleSchema'
+              ? {
+                  type: _.__typename,
+                  id: _.id,
+                  date: String(_.date),
+                }
+              : {
+                  type: _.__typename,
+                  id: _.id,
+                  service: _.service ?? null,
+                  url: _.url ?? null,
+                  date: String(_.date),
+                },
+        ),
+      };
+      const text = Output.runText(SuccessSchemas, { flags, args }, data);
+
+      if (flags.write) {
+        const filepath = resolve(process.cwd(), flags.write);
+        await writeFile(filepath, text, 'utf8');
+      }
+
+      return this.success(data);
+    }
+
     const schema = result.sdl ?? result.supergraph;
 
     if (schema == null) {
@@ -217,51 +282,5 @@
       type: 'SuccessOutputStdout',
       content: schema,
     });
-=======
-    if (result.schemaVersionForActionId?.schemas) {
-      const { total, nodes } = result.schemaVersionForActionId.schemas;
-      const table = [
-        ['service', 'url', 'date'],
-        ...nodes.map(node => [
-          /** @ts-expect-error: If service is undefined then use id. */
-          node.service ?? node.id,
-          node.__typename === 'CompositeSchema' ? node.url : 'n/a',
-          node.date as string,
-        ]),
-      ];
-      const stats = `subgraphs length: ${total}`;
-      const printed = `${printTable(table)}\n\r${stats}`;
-
-      if (flags.write) {
-        const filepath = resolve(process.cwd(), flags.write);
-        await writeFile(filepath, printed, 'utf8');
-      }
-      this.log(printed);
-    } else {
-      const schema =
-        result.schemaVersionForActionId.sdl ?? result.schemaVersionForActionId.supergraph;
-
-      if (schema == null) {
-        return this.error(`No ${sdlType} found for action id ${actionId}`);
-      }
-
-      if (flags.write) {
-        const filepath = resolve(process.cwd(), flags.write);
-        switch (extname(flags.write.toLowerCase())) {
-          case '.graphql':
-          case '.gql':
-          case '.gqls':
-          case '.graphqls':
-            await writeFile(filepath, schema, 'utf8');
-            break;
-          default:
-            this.fail(`Unsupported file extension ${extname(flags.write)}`);
-            this.exit(1);
-        }
-        return;
-      }
-      this.log(schema);
-    }
->>>>>>> 817c4e7e
   }
 }