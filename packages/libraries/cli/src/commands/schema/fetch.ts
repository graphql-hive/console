--- conflicted
+++ resolved
@@ -4,12 +4,9 @@
 import Command from '../../base-command';
 import { graphql } from '../../gql';
 import { graphqlEndpoint } from '../../helpers/config';
-<<<<<<< HEAD
+import { ACCESS_TOKEN_MISSING } from '../../helpers/errors';
 import { InferInput } from '../../helpers/oclif';
 import { Output } from '../../output/__';
-=======
-import { ACCESS_TOKEN_MISSING } from '../../helpers/errors';
->>>>>>> 5a6e565b
 
 const SchemaVersionForActionIdQuery = graphql(/* GraphQL */ `
   query SchemaVersionForActionId(
