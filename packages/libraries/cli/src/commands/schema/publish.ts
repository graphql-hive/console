import { existsSync, readFileSync } from 'fs';
import { GraphQLError, print } from 'graphql';
import { transformCommentsToDescriptions } from '@graphql-tools/utils';
import { Args, Errors, Flags } from '@oclif/core';
import Command from '../../base-command';
import { Fragments } from '../../fragments/__';
import { DocumentType, graphql } from '../../gql';
import { graphqlEndpoint } from '../../helpers/config';
<<<<<<< HEAD
import { casesExhausted } from '../../helpers/general';
=======
import { ACCESS_TOKEN_MISSING } from '../../helpers/errors';
>>>>>>> 5a6e565b
import { gitInfo } from '../../helpers/git';
import { InferInput } from '../../helpers/oclif';
import { loadSchema, minifySchema } from '../../helpers/schema';
import { T } from '../../helpers/typebox/__';
import { invariant } from '../../helpers/validation';
import { Output } from '../../output/__';

const schemaPublishMutation = graphql(/* GraphQL */ `
  mutation schemaPublish($input: SchemaPublishInput!, $usesGitHubApp: Boolean!) {
    schemaPublish(input: $input) {
      __typename
      ... on SchemaPublishSuccess @skip(if: $usesGitHubApp) {
        initial
        valid
        successMessage: message
        linkToWebsite
        changes {
          nodes {
            message(withSafeBasedOnUsageNote: false)
            criticality
            isSafeBasedOnUsage
          }
          total
          ...RenderChanges_schemaChanges
        }
      }
      ... on SchemaPublishError @skip(if: $usesGitHubApp) {
        valid
        linkToWebsite
        changes {
          nodes {
            message(withSafeBasedOnUsageNote: false)
            criticality
            isSafeBasedOnUsage
          }
          total
          ...RenderChanges_schemaChanges
        }
        errors {
          nodes {
            message
          }
          total
        }
      }
      ... on SchemaPublishMissingServiceError @skip(if: $usesGitHubApp) {
        missingServiceError: message
      }
      ... on SchemaPublishMissingUrlError @skip(if: $usesGitHubApp) {
        missingUrlError: message
      }
      ... on GitHubSchemaPublishSuccess @include(if: $usesGitHubApp) {
        message
      }
      ... on GitHubSchemaPublishError @include(if: $usesGitHubApp) {
        message
      }
      ... on SchemaPublishRetry {
        reason
      }
    }
  }
`);

export default class SchemaPublish extends Command<typeof SchemaPublish> {
  static description = 'publishes schema';
  static flags = {
    service: Flags.string({
      description: 'service name (only for distributed schemas)',
    }),
    url: Flags.string({
      description: 'service url (only for distributed schemas)',
    }),
    metadata: Flags.string({
      description:
        'additional metadata to attach to the GraphQL schema. This can be a string with a valid JSON, or a path to a file containing a valid JSON',
    }),
    'registry.endpoint': Flags.string({
      description: 'registry endpoint',
    }),
    /** @deprecated */
    registry: Flags.string({
      description: 'registry address',
      deprecated: {
        message: 'use --registry.endpoint instead',
        version: '0.21.0',
      },
    }),
    'registry.accessToken': Flags.string({
      description: 'registry access token',
    }),
    /** @deprecated */
    token: Flags.string({
      description: 'api token',
      deprecated: {
        message: 'use --registry.accessToken instead',
        version: '0.21.0',
      },
    }),
    author: Flags.string({
      description: 'author of the change',
    }),
    commit: Flags.string({
      description: 'associated commit sha',
    }),
    github: Flags.boolean({
      description: 'Connect with GitHub Application',
      default: false,
    }),
    force: Flags.boolean({
      description: 'force publish even on breaking changes',
      deprecated: {
        message: '--force is enabled by default for newly created projects',
      },
    }),
    experimental_acceptBreakingChanges: Flags.boolean({
      description:
        '(experimental) accept breaking changes and mark schema as valid (only if composable)',
      deprecated: {
        message:
          '--experimental_acceptBreakingChanges is enabled by default for newly created projects',
      },
    }),
    require: Flags.string({
      description:
        'Loads specific require.extensions before running the codegen and reading the configuration',
      default: [],
      multiple: true,
    }),
  };
  static args = {
    file: Args.string({
      name: 'file',
      required: true,
      description: 'Path to the schema file(s)',
      hidden: false,
    }),
  };
  static output = [
    Output.success('SuccessSchemaPublish', {
      data: {
        diffType: T.Enum({
          initial: 'initial',
          change: 'change',
          unknown: 'unknown', // todo: improve this, need better understanding of the api
        }),
        message: T.Nullable(T.String()),
        changes: T.Array(Output.SchemaChange),
        url: T.Nullable(T.String({ format: 'uri' })),
      },
      text(_, data, t) {
        if (data.diffType === 'initial') {
          t.success('Published initial schema.');
        } else if (data.message) {
          t.success(data.message);
        } else if (data.diffType === 'change' && data.changes.length === 0) {
          t.success('No changes. Skipping.');
        } else {
          if (data.changes.length) {
            t.line(Output.schemaChangesText(data.changes));
            t.line();
          }
          t.success('Schema published');
        }
        if (data.url) {
          t.info(`Available at ${data.url}`);
        }
      },
    }),
    Output.success('FailureSchemaPublish', {
      data: {
        changes: Output.SchemaChanges,
        errors: Output.SchemaErrors,
        url: T.Nullable(T.String({ format: 'uri' })),
      },
      text({ flags }: InferInput<typeof SchemaPublish>, data, t) {
        t.line(Output.schemaErrorsText(data.errors));
        t.line();
        if (data.changes.length) {
          t.line(Output.schemaChangesText(data.changes));
          t.line();
        }
        if (!flags.force) {
          t.failure('Failed to publish schema');
        } else {
          t.success('Schema published (forced)');
        }
        if (data.url) {
          t.info(`Available at ${data.url}`);
        }
      },
    }),
    Output.success('SuccessSchemaPublishGitHub', {
      data: {
        message: T.String(),
      },
      text(_, data, t) {
        t.success(data.message);
      },
    }),
    Output.failure('FailureSchemaPublishGitHub', {
      data: {
        message: T.String(),
      },
      text(_, data, t) {
        t.failure(data.message);
      },
    }),
    Output.failure('FailureSchemaPublishInvalidGraphQLSchema', {
      data: {
        message: T.String(),
        locations: T.Array(
          T.Object({
            line: T.Readonly(T.Number()),
            column: T.Readonly(T.Number()),
          }),
        ),
      },
      text(_, data, t) {
        const location =
          data.locations.length > 0
            ? ` at line ${data.locations[0].line}, column ${data.locations[0].column}`
            : '';
        t.failure(`The SDL is not valid${location}:`);
        t.line(data.message);
      },
    }),
  ];

  resolveMetadata(metadata: string | undefined): string | undefined {
    if (!metadata) {
      return;
    }

    try {
      JSON.parse(metadata);
      // If we are able to parse it, it means it's a valid JSON, let's use it as-is

      return metadata;
    } catch (e) {
      // If we can't parse it, we can try to load it from FS
      const exists = existsSync(metadata);

      if (!exists) {
        throw new Errors.CLIError(
          `Failed to load metadata from "${metadata}": Please specify a path to an existing file, or a string with valid JSON.`,
        );
      }

      try {
        const fileContent = readFileSync(metadata, 'utf-8');
        JSON.parse(fileContent);

        return fileContent;
      } catch (e) {
        throw new Errors.CLIError(
          `Failed to load metadata from file "${metadata}": Please make sure the file is readable and contains a valid JSON`,
        );
      }
    }
  }

  async runResult() {
    const { flags, args } = await this.parse(SchemaPublish);

    await this.require(flags);

<<<<<<< HEAD
    const endpoint = this.ensure({
      key: 'registry.endpoint',
      args: flags,
      legacyFlagName: 'registry',
      defaultValue: graphqlEndpoint,
      env: 'HIVE_REGISTRY',
    });
    const accessToken = this.ensure({
      key: 'registry.accessToken',
      args: flags,
      legacyFlagName: 'token',
      env: 'HIVE_TOKEN',
    });
    const service = flags.service;
    const url = flags.url;
    const file = args.file;
    const experimental_acceptBreakingChanges = flags.experimental_acceptBreakingChanges;
    const metadata = this.resolveMetadata(flags.metadata);
    const usesGitHubApp = flags.github;
=======
      const endpoint = this.ensure({
        key: 'registry.endpoint',
        args: flags,
        legacyFlagName: 'registry',
        defaultValue: graphqlEndpoint,
        env: 'HIVE_REGISTRY',
      });
      const accessToken = this.ensure({
        key: 'registry.accessToken',
        args: flags,
        legacyFlagName: 'token',
        env: 'HIVE_TOKEN',
        message: ACCESS_TOKEN_MISSING,
      });
      const service = flags.service;
      const url = flags.url;
      const file = args.file;
      const force = flags.force;
      const experimental_acceptBreakingChanges = flags.experimental_acceptBreakingChanges;
      const metadata = this.resolveMetadata(flags.metadata);
      const usesGitHubApp = flags.github;
>>>>>>> 5a6e565b

    let commit: string | undefined | null = this.maybe({
      key: 'commit',
      args: flags,
      env: 'HIVE_COMMIT',
    });
    let author: string | undefined | null = this.maybe({
      key: 'author',
      args: flags,
      env: 'HIVE_AUTHOR',
    });

    let gitHub: null | {
      repository: string;
      commit: string;
    } = null;

    if (!commit || !author) {
      const git = await gitInfo(() => {
        this.warn(`No git information found. Couldn't resolve author and commit.`);
      });

      if (!commit) {
        commit = git.commit;
      }

      if (!author) {
        author = git.author;
      }
    }

    if (!author) {
      throw new Errors.CLIError(`Missing "author"`);
    }

    if (!commit) {
      throw new Errors.CLIError(`Missing "commit"`);
    }

    if (usesGitHubApp) {
      // eslint-disable-next-line no-process-env
      const repository = process.env['GITHUB_REPOSITORY'] ?? null;
      if (!repository) {
        throw new Errors.CLIError(`Missing "GITHUB_REPOSITORY" environment variable.`);
      }
      gitHub = {
        repository,
        commit,
      };
    }

    let sdl: string;
    try {
      const rawSdl = await loadSchema(file);
      invariant(typeof rawSdl === 'string' && rawSdl.length > 0, 'Schema seems empty');
      const transformedSDL = print(transformCommentsToDescriptions(rawSdl));
      sdl = minifySchema(transformedSDL);
    } catch (err) {
      if (err instanceof GraphQLError) {
        const locations = err.locations?.map(location => ({ ...location })) ?? [];
        return this.failure({
          type: 'FailureSchemaPublishInvalidGraphQLSchema',
          message: err.message,
          locations,
        });
      }
      throw err;
    }

    let result: DocumentType<typeof schemaPublishMutation>['schemaPublish'] | null = null;

    do {
      const loopResult = await this.registryApi(endpoint, accessToken)
        .request({
          operation: schemaPublishMutation,
          variables: {
            input: {
              service,
              url,
              author,
              commit,
              sdl,
              force: flags.force,
              experimental_acceptBreakingChanges: experimental_acceptBreakingChanges === true,
              metadata,
              gitHub,
              supportsRetry: true,
            },
            usesGitHubApp: !!gitHub,
          },
          /** Gateway timeout is 60 seconds. */
          timeout: 55_000,
        })
        .then(data => data.schemaPublish);

      if (loopResult) {
        if (loopResult.__typename === 'SchemaPublishRetry') {
          this.log(loopResult.reason);
          this.log('Waiting for other schema publishes to complete...');
          result = null;
          continue;
        }

        result = loopResult;
      }
    } while (result === null);

    if (result.__typename === 'SchemaPublishSuccess') {
      // todo can this data type be split into different cases?
      return this.success({
        type: 'SuccessSchemaPublish',
        // In API it seems that these two cases represent different things:
        // 1. result.changes = undefined
        // 2. result.changes = []
        // TODO understand this better and improve the name of "unknown" here.
        diffType: result.initial ? 'initial' : result.changes ? 'change' : 'unknown',
        message: result.successMessage || null,
        changes: Fragments.SchemaChangeConnection.toSchemaOutput(result.changes),
        url: result.linkToWebsite ?? null,
      });
    }

    if (result.__typename === 'SchemaPublishMissingServiceError') {
      this.logFailure(`${result.missingServiceError} Please use the '--service <name>' parameter.`);
      this.exit(1);
    }

    if (result.__typename === 'SchemaPublishMissingUrlError') {
      this.logFailure(`${result.missingUrlError} Please use the '--url <url>' parameter.`);
      this.exit(1);
    }

    if (result.__typename === 'SchemaPublishError') {
      if (!flags.force) {
        process.exitCode = 1;
      }
      return this.success({
        type: 'FailureSchemaPublish',
        changes: Fragments.SchemaChangeConnection.toSchemaOutput(result.changes),
        errors: Fragments.SchemaErrorConnection.toSchemaOutput(result.errors),
        url: result.linkToWebsite ?? null,
      });
    }

    if (result.__typename === 'GitHubSchemaPublishSuccess') {
      return this.success({
        type: 'SuccessSchemaPublishGitHub',
        message: result.message,
      });
    }

    if (result.__typename === 'GitHubSchemaPublishError') {
      return this.failure({
        type: 'FailureSchemaPublishGitHub',
        // todo: Why property check? Types suggest it is always there.
        message: 'message' in result ? result.message : 'Unknown error',
      });
    }

    throw casesExhausted(result);
  }
}<|MERGE_RESOLUTION|>--- conflicted
+++ resolved
@@ -6,11 +6,8 @@
 import { Fragments } from '../../fragments/__';
 import { DocumentType, graphql } from '../../gql';
 import { graphqlEndpoint } from '../../helpers/config';
-<<<<<<< HEAD
+import { ACCESS_TOKEN_MISSING } from '../../helpers/errors';
 import { casesExhausted } from '../../helpers/general';
-=======
-import { ACCESS_TOKEN_MISSING } from '../../helpers/errors';
->>>>>>> 5a6e565b
 import { gitInfo } from '../../helpers/git';
 import { InferInput } from '../../helpers/oclif';
 import { loadSchema, minifySchema } from '../../helpers/schema';
@@ -278,7 +275,6 @@
 
     await this.require(flags);
 
-<<<<<<< HEAD
     const endpoint = this.ensure({
       key: 'registry.endpoint',
       args: flags,
@@ -291,6 +287,7 @@
       args: flags,
       legacyFlagName: 'token',
       env: 'HIVE_TOKEN',
+      message: ACCESS_TOKEN_MISSING,
     });
     const service = flags.service;
     const url = flags.url;
@@ -298,29 +295,6 @@
     const experimental_acceptBreakingChanges = flags.experimental_acceptBreakingChanges;
     const metadata = this.resolveMetadata(flags.metadata);
     const usesGitHubApp = flags.github;
-=======
-      const endpoint = this.ensure({
-        key: 'registry.endpoint',
-        args: flags,
-        legacyFlagName: 'registry',
-        defaultValue: graphqlEndpoint,
-        env: 'HIVE_REGISTRY',
-      });
-      const accessToken = this.ensure({
-        key: 'registry.accessToken',
-        args: flags,
-        legacyFlagName: 'token',
-        env: 'HIVE_TOKEN',
-        message: ACCESS_TOKEN_MISSING,
-      });
-      const service = flags.service;
-      const url = flags.url;
-      const file = args.file;
-      const force = flags.force;
-      const experimental_acceptBreakingChanges = flags.experimental_acceptBreakingChanges;
-      const metadata = this.resolveMetadata(flags.metadata);
-      const usesGitHubApp = flags.github;
->>>>>>> 5a6e565b
 
     let commit: string | undefined | null = this.maybe({
       key: 'commit',
