import { writeFile } from 'node:fs/promises';
import { resolve } from 'node:path';
import { parse } from 'graphql';
import type { TypedDocumentNode } from '@graphql-typed-document-node/core';
import { Flags } from '@oclif/core';
import {
  composeServices,
  compositionHasErrors,
  CompositionResult,
} from '@theguild/federation-composition';
import Command from '../base-command';
import { Fragments } from '../fragments/__';
import { graphql } from '../gql';
import { graphqlEndpoint } from '../helpers/config';
<<<<<<< HEAD
import { loadSchema } from '../helpers/schema';
=======
import { ACCESS_TOKEN_MISSING } from '../helpers/errors';
import { loadSchema, renderErrors } from '../helpers/schema';
>>>>>>> 5a6e565b
import { invariant } from '../helpers/validation';
import { Output } from '../output/__';

const CLI_SchemaComposeMutation = graphql(/* GraphQL */ `
  mutation CLI_SchemaComposeMutation($input: SchemaComposeInput!) {
    schemaCompose(input: $input) {
      __typename
      ... on SchemaComposeSuccess {
        valid
        compositionResult {
          supergraphSdl
          errors {
            total
            nodes {
              message
            }
          }
        }
      }
      ... on SchemaComposeError {
        message
      }
    }
  }
`);

const ServiceIntrospectionQuery = /* GraphQL */ `
  query ServiceSdlQuery {
    _service {
      sdl
    }
  }
` as unknown as TypedDocumentNode<
  {
    __typename?: 'Query';
    _service: { sdl: string };
  },
  {
    [key: string]: never;
  }
>;

type ServiceName = string;
type Sdl = string;

type ServiceInput = {
  name: ServiceName;
  url: string;
  sdl?: string;
};

type Service = {
  name: ServiceName;
  url: string;
  sdl: Sdl;
};

type ServiceWithSource = {
  name: ServiceName;
  url: string;
  sdl: Sdl;
  input:
    | {
        kind: 'file';
        path: string;
      }
    | {
        kind: 'url';
        url: string;
      };
};

// TODO add JSON output support.
// Unlike other commands that return, this common kicks off a long running process in the terminal
// that outputs messages to the terminal over time.
// Therefore the OClif framework pattern of returning an object is incompatible.
// We'll need to inspect the json flag ourselves and return the appropriate output.
//
// Presumably users would typically NOT use JSON output for this command. This task appears to be motivated by
// the principal of simplicity via consistency.
//
// NDJSON (new line delimited JSON) would be a suitable output.

export default class Dev extends Command<typeof Dev> {
  static description = [
    'Develop and compose Supergraph with your local services.',
    'Only available for Federation projects.',
    '',
    'Two modes are available:',
    " 1. Local mode (default): Compose provided services locally. (Uses Hive's native Federation v2 composition)",
    ' 2. Remote mode: Perform composition remotely (according to project settings) using all services registered in the registry.',
    '',
    'Work in Progress: Please note that this command is still under development and may undergo changes in future releases',
  ].join('\n');
  static flags = {
    'registry.endpoint': Flags.string({
      description: 'registry endpoint',
      dependsOn: ['remote'],
    }),
    /** @deprecated */
    registry: Flags.string({
      description: 'registry address (deprecated in favor of --registry.endpoint)',
      deprecated: {
        message: 'use --registry.endpoint instead',
        version: '0.21.0',
      },
      dependsOn: ['remote'],
    }),
    'registry.accessToken': Flags.string({
      description: 'registry access token',
      dependsOn: ['remote'],
    }),
    /** @deprecated */
    token: Flags.string({
      description: 'api token (deprecated in favor of --registry.accessToken)',
      deprecated: {
        message: 'use --registry.accessToken instead',
        version: '0.21.0',
      },
      dependsOn: ['remote'],
    }),
    service: Flags.string({
      description: 'Service name',
      required: true,
      multiple: true,
      helpValue: '<string>',
    }),
    url: Flags.string({
      description: 'Service url',
      required: true,
      multiple: true,
      helpValue: '<address>',
      dependsOn: ['service'],
    }),
    schema: Flags.string({
      description: 'Service sdl. If not provided, will be introspected from the service',
      multiple: true,
      helpValue: '<filepath>',
      dependsOn: ['service'],
    }),
    watch: Flags.boolean({
      description: 'Watch mode',
      default: false,
    }),
    watchInterval: Flags.integer({
      description: 'Watch interval in milliseconds',
      default: 1000,
    }),
    write: Flags.string({
      description: 'Where to save the supergraph schema file',
      default: 'supergraph.graphql',
    }),
    remote: Flags.boolean({
      // TODO: improve description
      description: 'Compose provided services remotely',
      default: false,
    }),
    unstable__forceLatest: Flags.boolean({
      hidden: true,
      description:
        'Force the command to use the latest version of the CLI, not the latest composable version. ',
      default: false,
      dependsOn: ['remote'],
    }),
  };
  // todo
  // static output = SchemaOutput.output();

  async run() {
    const { flags } = await this.parse(Dev);

    const { unstable__forceLatest } = flags;

    if (flags.service.length !== flags.url.length) {
      this.error('Not every services has a matching url', {
        exit: 1,
      });
    }

    const isRemote = flags.remote === true;

    const serviceInputs = flags.service.map((name, i) => {
      const url = flags.url[i];
      const sdl = flags.schema ? flags.schema[i] : undefined;

      return {
        name,
        url,
        sdl,
      };
    });

    if (flags.watch === true) {
      if (isRemote) {
        const registry = this.ensure({
          key: 'registry.endpoint',
          legacyFlagName: 'registry',
          args: flags,
          defaultValue: graphqlEndpoint,
          env: 'HIVE_REGISTRY',
        });
        const token = this.ensure({
          key: 'registry.accessToken',
          legacyFlagName: 'token',
          args: flags,
          env: 'HIVE_TOKEN',
          message: ACCESS_TOKEN_MISSING,
        });

        void this.watch(flags.watchInterval, serviceInputs, services =>
          this.compose({
            services,
            registry,
            token,
            write: flags.write,
            unstable__forceLatest,
            onError: message => {
              this.logFailure(message);
            },
          }),
        );

        return;
      }

      void this.watch(flags.watchInterval, serviceInputs, services =>
        this.composeLocally({
          services,
          write: flags.write,
          onError: message => {
            this.logFailure(message);
          },
        }),
      );
      return;
    }

    const services = await this.resolveServices(serviceInputs);

    if (isRemote) {
      const registry = this.ensure({
        key: 'registry.endpoint',
        legacyFlagName: 'registry',
        args: flags,
        defaultValue: graphqlEndpoint,
        env: 'HIVE_REGISTRY',
      });
      const token = this.ensure({
        key: 'registry.accessToken',
        legacyFlagName: 'token',
        args: flags,
        env: 'HIVE_TOKEN',
        message: ACCESS_TOKEN_MISSING,
      });

      return this.compose({
        services,
        registry,
        token,
        write: flags.write,
        unstable__forceLatest,
        onError: message => {
          this.error(message, {
            exit: 1,
          });
        },
      });
    }

    return this.composeLocally({
      services,
      write: flags.write,
      onError: message => {
        this.error(message, {
          exit: 1,
        });
      },
    });
  }

  private async composeLocally(input: {
    services: Array<{
      name: string;
      url: string;
      sdl: string;
    }>;
    write: string;
    onError: (message: string) => void | never;
  }) {
    const compositionResult = await new Promise<CompositionResult>((resolve, reject) => {
      try {
        resolve(
          composeServices(
            input.services.map(service => ({
              name: service.name,
              url: service.url,
              typeDefs: parse(service.sdl),
            })),
          ),
        );
      } catch (error) {
        reject(error);
      }
    });

    if (compositionHasErrors(compositionResult)) {
      if (compositionResult.errors) {
        const errors = Fragments.SchemaErrorConnection.toSchemaOutput({
          total: compositionResult.errors.length,
          nodes: compositionResult.errors.map(error => ({
            message: error.message,
          })),
        });
        this.log(Output.schemaErrorsText(errors));
      }

      input.onError('Composition failed');
      return;
    }

    if (typeof compositionResult.supergraphSdl !== 'string') {
      input.onError(
        'Composition successful but failed to get supergraph schema. Please try again later or contact support',
      );
      return;
    }

    this.logSuccess('Composition successful');
    this.log(`Saving supergraph schema to ${input.write}`);
    await writeFile(resolve(process.cwd(), input.write), compositionResult.supergraphSdl, 'utf-8');
  }

  private async compose(input: {
    services: Array<{
      name: string;
      url: string;
      sdl: string;
    }>;
    registry: string;
    token: string;
    write: string;
    unstable__forceLatest: boolean;
    onError: (message: string) => void | never;
  }) {
    const result = await this.registryApi(input.registry, input.token)
      .request({
        operation: CLI_SchemaComposeMutation,
        variables: {
          input: {
            useLatestComposableVersion: !input.unstable__forceLatest,
            services: input.services.map(service => ({
              name: service.name,
              url: service.url,
              sdl: service.sdl,
            })),
          },
        },
      })
      .catch(error => {
        this.handleFetchError(error);
      });

    if (result.schemaCompose.__typename === 'SchemaComposeError') {
      input.onError(result.schemaCompose.message);
      return;
    }

    const { valid, compositionResult } = result.schemaCompose;

    if (!valid) {
      if (compositionResult.errors) {
        const errors = Fragments.SchemaErrorConnection.toSchemaOutput(compositionResult.errors);
        this.log(Output.schemaErrorsText(errors));
      }

      input.onError('Composition failed');
      return;
    }

    if (typeof compositionResult.supergraphSdl !== 'string') {
      input.onError(
        'Composition successful but failed to get supergraph schema. Please try again later or contact support',
      );
      return;
    }

    this.logSuccess('Composition successful');
    this.log(`Saving supergraph schema to ${input.write}`);
    await writeFile(resolve(process.cwd(), input.write), compositionResult.supergraphSdl, 'utf-8');
  }

  private async watch(
    watchInterval: number,
    serviceInputs: ServiceInput[],
    compose: (services: Service[]) => Promise<void>,
  ) {
    this.logInfo('Watch mode enabled');

    let services = await this.resolveServices(serviceInputs);
    await compose(services);

    this.logInfo('Watching for changes');

    let resolveWatchMode: () => void;

    const watchPromise = new Promise<void>(resolve => {
      resolveWatchMode = resolve;
    });

    let timeoutId: ReturnType<typeof setTimeout>;
    const watch = async () => {
      try {
        const newServices = await this.resolveServices(serviceInputs);
        if (
          newServices.some(
            service => services.find(_ => _.name === service.name)!.sdl !== service.sdl,
          )
        ) {
          this.logInfo('Detected changes, recomposing');
          await compose(newServices);
          services = newServices;
        }
      } catch (error) {
        this.logFailure(String(error));
      }

      timeoutId = setTimeout(watch, watchInterval);
    };

    process.once('SIGINT', () => {
      this.logInfo('Exiting watch mode');
      clearTimeout(timeoutId);
      resolveWatchMode();
    });

    process.once('SIGTERM', () => {
      this.logInfo('Exiting watch mode');
      clearTimeout(timeoutId);
      resolveWatchMode();
    });

    void watch();

    return watchPromise;
  }

  private async resolveServices(services: ServiceInput[]): Promise<Array<ServiceWithSource>> {
    return await Promise.all(
      services.map(async input => {
        if (input.sdl) {
          return {
            name: input.name,
            url: input.url,
            sdl: await this.resolveSdlFromPath(input.sdl),
            input: {
              kind: 'file' as const,
              path: input.sdl,
            },
          };
        }

        return {
          name: input.name,
          url: input.url,
          sdl: await this.resolveSdlFromUrl(input.url),
          input: {
            kind: 'url' as const,
            url: input.url,
          },
        };
      }),
    );
  }

  private async resolveSdlFromPath(path: string) {
    const sdl = await loadSchema(path);
    invariant(typeof sdl === 'string' && sdl.length > 0, `Read empty schema from ${path}`);

    return sdl;
  }

  private async resolveSdlFromUrl(url: string) {
    const result = await this.graphql(url)
      .request({ operation: ServiceIntrospectionQuery })
      .catch(error => {
        this.handleFetchError(error);
      });

    const sdl = result._service.sdl;

    if (!sdl) {
      throw new Error('Failed to introspect service');
    }

    return sdl;
  }
}<|MERGE_RESOLUTION|>--- conflicted
+++ resolved
@@ -12,12 +12,8 @@
 import { Fragments } from '../fragments/__';
 import { graphql } from '../gql';
 import { graphqlEndpoint } from '../helpers/config';
-<<<<<<< HEAD
+import { ACCESS_TOKEN_MISSING } from '../helpers/errors';
 import { loadSchema } from '../helpers/schema';
-=======
-import { ACCESS_TOKEN_MISSING } from '../helpers/errors';
-import { loadSchema, renderErrors } from '../helpers/schema';
->>>>>>> 5a6e565b
 import { invariant } from '../helpers/validation';
 import { Output } from '../output/__';
 
