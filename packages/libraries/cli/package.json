--- conflicted
+++ resolved
@@ -59,12 +59,7 @@
     "@oclif/core": "^3.26.6",
     "@oclif/plugin-help": "6.0.22",
     "@oclif/plugin-update": "4.2.13",
-<<<<<<< HEAD
-    "@theguild/federation-composition": "0.14.2",
-=======
-    "@sinclair/typebox": "0.34.13",
     "@theguild/federation-composition": "0.14.3",
->>>>>>> ba207485
     "colors": "1.4.0",
     "env-ci": "7.3.0",
     "graphql": "^16.8.1",
