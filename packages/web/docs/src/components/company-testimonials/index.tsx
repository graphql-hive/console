--- conflicted
+++ resolved
@@ -65,15 +65,9 @@
   },
   {
     company: 'Prodigy',
-<<<<<<< HEAD
-    logo: ({ className, ...rest }) => (
+    logo: ({ className, ...props }) => (
       <div className={cn('flex h-8 w-min items-center justify-center', className)}>
-        <ProdigyLogo {...rest} height={37} />
-=======
-    logo: props => (
-      <div className={cn('flex h-8 items-center', props.className)}>
         <ProdigyLogo {...props} className="" height={37} />
->>>>>>> 20873000
       </div>
     ),
     text: (
