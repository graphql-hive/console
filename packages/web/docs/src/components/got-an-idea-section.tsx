<<<<<<< HEAD
import { cn, ContactButton, DecorationIsolation, Heading } from '@theguild/components';
=======
import { ContactButton, DecorationIsolation, Heading } from '@theguild/components';
import { cn } from '../lib';
>>>>>>> 66d55019

export function GotAnIdeaSection({ className }: { className?: string }) {
  return (
    <div
      className={cn(
        'relative flex flex-col items-center rounded-3xl bg-[#003834] px-4 py-6 lg:px-8 lg:py-16 xl:p-24',
        className,
      )}
    >
      <DecorationIsolation>
        <svg
          className="absolute right-[481px] top-[-29px] overflow-visible"
          width="930"
          height="373"
          viewBox="0 0 930 373"
          fill="none"
        >
          <g opacity="0.5" filter="url(#filter0_f_2003_9852)">
            <path
              d="M489.136 401C501.525 401 513.423 396.068 522.189 387.302L590.26 319.231L598.231 311.26L666.302 243.189C675.068 234.423 680 222.525 680 210.136L680 -29L590.26 -29L590.26 241.132C590.26 279.866 558.866 311.26 520.132 311.26L250 311.26L250 401L489.136 401Z"
              fill="#A2C1C4"
            />
          </g>
          <defs>
            <filter
              id="filter0_f_2003_9852"
              x="0"
              y="-279"
              width="930"
              height="930"
              filterUnits="userSpaceOnUse"
              colorInterpolationFilters="sRGB"
            >
              <feFlood floodOpacity="0" result="BackgroundImageFix" />
              <feBlend mode="normal" in="SourceGraphic" in2="BackgroundImageFix" result="shape" />
              <feGaussianBlur stdDeviation="125" result="effect1_foregroundBlur_2003_9852" />
            </filter>
          </defs>
        </svg>
        <svg
          width="1392"
          height="373"
          viewBox="0 0 1392 373"
          fill="none"
          xmlns="http://www.w3.org/2000/svg"
        >
          <path
            d="M530.948 3.83562C539.62 -4.8367 544.5 -16.6079 544.5 -28.8644L544.5 -65.5L455.76 -65.5L455.76 2.1321C455.76 41.1421 424.142 72.7599 385.132 72.7599L-39.5 72.7599L-39.5 161.5L354.136 161.5C366.392 161.5 378.163 156.62 386.836 147.948L454.906 79.8775L462.877 71.9063L530.948 3.83562Z"
            stroke="url(#paint0_linear_2003_9879)"
          />
          <path
            d="M861.052 3.83562C852.38 -4.8367 847.5 -16.6079 847.5 -28.8644L847.5 -65.5L936.24 -65.5L936.24 2.1321C936.24 41.1421 967.858 72.7599 1006.87 72.7599L1431.5 72.7599L1431.5 161.5L1037.86 161.5C1025.61 161.5 1013.84 156.62 1005.16 147.948L937.094 79.8775L929.123 71.9063L861.052 3.83562Z"
            stroke="url(#paint1_linear_2003_9879)"
          />
          <path
            d="M530.948 368.164C539.62 376.837 544.5 388.608 544.5 400.864L544.5 437.5L455.76 437.5L455.76 369.868C455.76 330.858 424.142 299.24 385.132 299.24L-39.5 299.24L-39.5 210.5L354.136 210.5C366.392 210.5 378.163 215.38 386.836 224.052L454.906 292.123L462.877 300.094L530.948 368.164Z"
            stroke="url(#paint2_linear_2003_9879)"
          />
          <path
            d="M861.052 368.164C852.38 376.837 847.5 388.608 847.5 400.864L847.5 437.5L936.24 437.5L936.24 369.868C936.24 330.858 967.858 299.24 1006.87 299.24L1431.5 299.24L1431.5 210.5L1037.86 210.5C1025.61 210.5 1013.84 215.38 1005.16 224.052L937.094 292.123L929.123 300.094L861.052 368.164Z"
            stroke="url(#paint3_linear_2003_9879)"
          />
          <defs>
            <linearGradient
              id="paint0_linear_2003_9879"
              x1="252.5"
              y1="48"
              x2="329.643"
              y2="245.934"
              gradientUnits="userSpaceOnUse"
            >
              <stop stopColor="#A2C1C4" stopOpacity="0" />
              <stop offset="1" stopColor="#A2C1C4" stopOpacity="0.8" />
            </linearGradient>
            <linearGradient
              id="paint1_linear_2003_9879"
              x1="1139.5"
              y1="48"
              x2="1062.36"
              y2="245.934"
              gradientUnits="userSpaceOnUse"
            >
              <stop stopColor="#A2C1C4" stopOpacity="0" />
              <stop offset="1" stopColor="#A2C1C4" stopOpacity="0.8" />
            </linearGradient>
            <linearGradient
              id="paint2_linear_2003_9879"
              x1="252.5"
              y1="324"
              x2="329.643"
              y2="126.066"
              gradientUnits="userSpaceOnUse"
            >
              <stop stopColor="#A2C1C4" stopOpacity="0" />
              <stop offset="1" stopColor="#A2C1C4" stopOpacity="0.8" />
            </linearGradient>
            <linearGradient
              id="paint3_linear_2003_9879"
              x1="1139.5"
              y1="324"
              x2="1062.36"
              y2="126.066"
              gradientUnits="userSpaceOnUse"
            >
              <stop stopColor="#A2C1C4" stopOpacity="0" />
              <stop offset="1" stopColor="#A2C1C4" stopOpacity="0.8" />
            </linearGradient>
          </defs>
        </svg>
      </DecorationIsolation>
      <Heading as="h2" size="md" className="text-white">
        Got an idea for a new library?
      </Heading>
      <p className="mb-8 mt-4 text-white/80">
        Join our community to chat with us and let's build something together!
      </p>
<<<<<<< HEAD
      <ContactButton variant="primary-inverted">Get in touch</ContactButton>
=======
      <ContactButton variant="primary-inverted" className="mt-8">
        Get in touch
      </ContactButton>
>>>>>>> 66d55019
    </div>
  );
}<|MERGE_RESOLUTION|>--- conflicted
+++ resolved
@@ -1,9 +1,4 @@
-<<<<<<< HEAD
 import { cn, ContactButton, DecorationIsolation, Heading } from '@theguild/components';
-=======
-import { ContactButton, DecorationIsolation, Heading } from '@theguild/components';
-import { cn } from '../lib';
->>>>>>> 66d55019
 
 export function GotAnIdeaSection({ className }: { className?: string }) {
   return (
@@ -120,13 +115,9 @@
       <p className="mb-8 mt-4 text-white/80">
         Join our community to chat with us and let's build something together!
       </p>
-<<<<<<< HEAD
-      <ContactButton variant="primary-inverted">Get in touch</ContactButton>
-=======
       <ContactButton variant="primary-inverted" className="mt-8">
         Get in touch
       </ContactButton>
->>>>>>> 66d55019
     </div>
   );
 }