import { ReactElement, ReactNode } from 'react';
import Image from 'next/image';
<<<<<<< HEAD
import { CallToAction, cn, Heading } from '@theguild/components';
=======
import { Anchor, CallToAction, Heading } from '@theguild/components';
import { cn } from '../lib';
>>>>>>> 73342267
import { ArrowIcon } from './arrow-icon';
import { FrequentlyAskedFederationQuestions } from './frequently-asked-questions';
import { Hero } from './hero';
import { InfoCard } from './info-card';
import { LandingPageContainer } from './landing-page-container';
import federationDiagram from '../../public/federation-diagram.png';
import queryResultImage from '../../public/federation/query-result.png';
import queryImage from '../../public/federation/query.png';
import subgraphsProductsImage from '../../public/federation/subgraphs-products.png';
import subgraphsReviewsImage from '../../public/federation/subgraphs-reviews.png';
import supergraphSchemaImage from '../../public/federation/supergraph-schema.png';

export function FederationPage(): ReactElement {
  return (
    <LandingPageContainer className="text-green-1000 light mx-auto max-w-[90rem] overflow-hidden">
      <Hero className="mx-4 max-sm:mt-2 md:mx-6">
        <Heading
          as="h1"
          size="xl"
          className="mx-auto max-w-3xl text-balance text-center text-white"
        >
          What Is GraphQL Federation?
        </Heading>
        <p className="mx-auto w-[512px] max-w-[80%] text-center leading-6 text-white/80">
          Learn what GraphQL Federation is and how to combine multiple GraphQL APIs called subgraphs
          into one unified API (supergraph), and serve data from a single endpoint using a GraphQL
          gateway.
        </p>
      </Hero>
      <Intro />
      <WhyFederation />
      <HowFederationWorks className="mx-4 md:mx-6" />
      <WhyHive className="mx-4 md:mx-6" />
      <FrequentlyAskedFederationQuestions className="mx-4 md:mx-6" />
      <GetStarted className="mx-4 md:mx-6" />
    </LandingPageContainer>
  );
}

function Intro() {
  return (
    <div className="relative mt-6 sm:mt-[-72px]">
      <section className="border-beige-400 isolate mx-auto w-[1200px] max-w-full rounded-3xl bg-white sm:max-w-[calc(100%-4rem)] sm:border sm:p-6">
        <div className="relative mx-auto flex w-[1392px] max-w-full flex-col gap-x-4 gap-y-6 md:gap-y-12 lg:flex-row [@media(min-width:1400px)]:gap-x-[120px]">
          <div className="flex grow flex-col gap-12 px-4 md:px-0 lg:w-[650px]">
            <Heading as="h2" size="sm" className="text-green-1000">
              Introduction
            </Heading>
            <div className="mx-auto space-y-4 leading-6 text-green-800 lg:space-y-6">
              <p>
                As GraphQL APIs grow, they become harder to maintain. Teams step on each other's
                toes, deployments get risky, and making changes becomes slow.
              </p>
              <p>
                GraphQL federation solves these issues by letting you break down your monolithic
                GraphQL API into smaller parts, called subgraphs. Each team can work on their domain
                independently and deploy at their own pace.
              </p>
              <p>
                Thanks to the process called schema composition, the integrity of those subgraphs is
                validated and their schemas are combined into one unified schema, the supergraph.
              </p>
              <p>
                GraphQL clients interact with a single http endpoint served by GraphQL gateway
                (often called GraphQL router) that resolves data of your federated API.
              </p>
            </div>
          </div>
          <div className="relative mx-4 overflow-hidden rounded-3xl bg-blue-400 md:ml-6 md:mr-0">
            <Image
              width={816} // max rendered width
              height={900} // max rendered height
              src={federationDiagram}
              placeholder="blur"
              blurDataURL={federationDiagram.blurDataURL}
              role="presentation"
              className="mx-auto max-h-[400px] w-auto"
              alt="GraphQL Federation architecture diagram showing multiple clients (mobile, desktop, and laptop) sending queries through a GraphQL gateway to three subgraphs connected to various data sources"
            />
          </div>
        </div>
      </section>
    </div>
  );
}

function WhyFederation(props: { className?: string }) {
  return (
    <section className={cn('p-6 sm:py-20 md:py-24', props.className)}>
      <Heading as="h2" size="md" className="text-balance text-center">
        Why GraphQL Federation?
      </Heading>
      <div className="relative mx-auto mt-4 space-y-2 text-center lg:max-w-[880px]">
        <p>
          Federated architecture is a powerful, yet advanced concept. <br />
          While it introduces additional complexity, the benefits make it a compelling choice for
          growing organizations.
        </p>
      </div>
      <ul className="mt-6 flex flex-row flex-wrap justify-center gap-2 md:mt-16 md:gap-6">
        <InfoCard
          as="li"
          heading="Domain-Driven Design"
          icon={<PerformanceListItemIcon />}
          className="flex-1 rounded-2xl md:rounded-3xl"
        >
          <p>
            GraphQL federation is perfect for <strong>domain-driven design</strong> or when you want
            to write GraphQL APIS in <strong>different languages</strong>. It allows teams to
            contribute data from their isolated GraphQL APIs (subgraphs) to the shared space called{' '}
            <strong>Supergraph</strong>.
          </p>
          <p>
            This way, each team can focus on their domain and iterate faster, without being blocked
            by other teams.
          </p>
        </InfoCard>
        <InfoCard
          as="li"
          heading="Scalability"
          icon={<PerformanceListItemIcon />}
          className="flex-1 basis-full rounded-2xl md:basis-0 md:rounded-3xl"
        >
          <p>
            Subgraphs can be scaled independently based on their specific requirements, and deployed
            on their own schedule.
          </p>
          <p>
            Different parts of the API can evolve at different paces, and making changes in the
            GraphQL schema no longer requires coordination between teams.
          </p>
        </InfoCard>
        <InfoCard
          as="li"
          heading="Unified API"
          icon={<PerformanceListItemIcon />}
          className="flex-1 basis-full rounded-2xl md:rounded-3xl lg:basis-0"
        >
          <p>
            Clients interact with a single endpoint, served by a <strong>GraphQL Gateway</strong>{' '}
            (sometimes called Router).
          </p>
          <p>
            The complexity of distributed systems is hidden from the client, and the gateway ensures
            that every query reaches its destination.
          </p>
        </InfoCard>
      </ul>
    </section>
  );
}

const HowFederationWorksVariants = {
  first: {
    className: 'bg-beige-100 rounded-3xl rounded-b-none',
    headingClassName: 'text-green-1000',
    paragraphClassName:
      'text-green-800 prose-h4:text-green-1000 prose-strong:text-green-1000 prose-code:text-green-1000 prose-a:text-green-800',
    imagesContainerClassName: 'text-green-800',
    beforeClassName: null,
    afterClassName: null,
    callToActionVariant: 'secondary-inverted' as const,
  },
  second: {
    className: 'bg-blue-400',
    headingClassName: 'text-green-1000',
    paragraphClassName:
      'text-green-800 prose-h4:text-white prose-strong:text-green-1000 prose-code:text-green-1000 prose-a:text-green-800',
    imagesContainerClassName: 'text-green-800',
    beforeClassName: 'before:bg-beige-100 before:shadow-blue-400',
    afterClassName: 'after:shadow-beige-100 after:bg-blue-400',
    callToActionVariant: 'secondary-inverted' as const,
  },
  third: {
    className: 'bg-green-1000 rounded-3xl rounded-t-none',
    headingClassName: 'text-white',
    paragraphClassName:
      'text-white/80 prose-h4:text-white prose-strong:text-white prose-code:text-white prose-a:text-white/80',
    imagesContainerClassName: 'text-white/80',
    beforeClassName: 'before:shadow-green-1000 before:bg-blue-400',
    afterClassName: 'after:bg-green-1000 after:shadow-blue-400',
    callToActionVariant: 'secondary-inverted' as const,
  },
};

function HowFederationWorksSection(props: {
  heading: string;
  description: ReactNode;
  callToAction: string;
  callToActionLink: string;
  callToActionTitle: string;
  index: keyof typeof HowFederationWorksVariants;
  children?: ReactNode;
}) {
  const variant = HowFederationWorksVariants[props.index];

  return (
    <section
      className={cn(
        'relative isolate max-w-full rounded-none px-4 py-6 lg:px-8 lg:py-24 xl:px-16 [@media(min-width:1358px)]:px-24',
        'flex flex-col gap-6 lg:flex-row lg:gap-12',
        variant.className,
        variant.beforeClassName
          ? [
              "before:absolute before:-top-24 before:left-0 before:hidden before:size-24 before:rounded-bl-3xl before:shadow-[0_48px_0_0] before:content-[''] before:lg:block",
              variant.beforeClassName,
            ]
          : null,
        variant.afterClassName
          ? [
              "after:absolute after:right-0 after:top-0 after:hidden after:size-24 after:rounded-tr-3xl after:shadow-[0_-48px_0_0] after:content-[''] after:lg:block",
              variant.afterClassName,
            ]
          : null,
      )}
    >
      <div className="mx-auto flex max-w-full shrink flex-col flex-wrap justify-center gap-x-2">
        <Heading
          as="h3"
          size="sm"
          className={cn('max-w-full text-balance', variant.headingClassName)}
        >
          {props.heading}
        </Heading>

        <div
          className={cn(
            'mt-4 max-w-full space-y-2 lg:mt-6',
            'prose',
            'prose-h4:pt-2 prose-h4:text-lg prose-h4:font-semibold',
            'prose-ul:list-inside prose-ul:list-disc prose-ul:space-y-2',
            'prose-a:underline prose-a:underline-offset-2',
            variant.paragraphClassName,
          )}
        >
          {props.description}
        </div>

        <CallToAction
          variant={variant.callToActionVariant}
          href={props.callToActionLink}
          title={props.callToActionTitle}
          className="mt-6 max-xl:order-1 max-md:w-full xl:mt-12"
        >
          {props.callToAction}
          <ArrowIcon />
        </CallToAction>
      </div>
      <div
        className={cn(
          'mx-auto shrink-0 lg:w-[350px] xl:w-[450px]',
          variant.imagesContainerClassName,
        )}
      >
        {props.children}
      </div>
    </section>
  );
}

function HowFederationWorks(props: { className?: string }) {
  return (
    <div className={cn(props.className)}>
      <div>
        <Heading as="h2" size="md" className="text-center">
          How GraphQL Federation Works?
        </Heading>

        <div className="relative mx-auto mt-4 space-y-2 text-center lg:max-w-[880px]">
          <p>
            {/* Federated GraphQL API involves three components: subgraphs, composition and a gateway. */}
            GraphQL Federation creates a unified API thanks to three key components: subgraphs
            (individual service APIs), a composition layer that validates and combines schemas, and
            a gateway that routes client requests across the distributed system.
          </p>
        </div>
      </div>
      <div className="mt-6 md:mt-16">
        <HowFederationWorksSection
          index="first"
          heading="Subgraphs"
          description={
            <>
              <p>
                GraphQL federation revolutionizes API development through subgraphs - standalone
                GraphQL APIs that form its foundation. In a GraphQL federation architecture, each
                subgraph can be <strong>developed in any language or framework</strong> and{' '}
                <strong>deployed independently</strong> from other components, making it a powerful
                choice for modern applications.
              </p>
              <h4>Defining Subgraph Schemas</h4>
              <p>
                GraphQL federation enables subgraphs to contribute fields to shared types through
                the <code>@key</code> directive.
              </p>
              <p>
                In the presented example, both subgraphs define the <code>Product</code> type with a
                shared <code>id</code>
                field marked by <code>@key(fields: "id")</code>. The "products" subgraph does not
                own the <code>Product</code> type, it contributes the <code>name</code> and{' '}
                <code>price</code> fields. Meanwhile, the "reviews" subgraph extends this type by
                contributing the <code>reviews</code> field.
              </p>
              <p>
                This powerful feature allows teams to evolve their portions of the schema
                independently while maintaining a cohesive API. When a client queries for a
                <code>Product.reviews</code>, the federation layer automatically combines data from
                both subgraphs using the <code>id</code> as the joining key.
              </p>
              <h4>Comparing Federation to Monolithic GraphQL API</h4>
              <p>
                Unlike traditional monolithic GraphQL APIs where teams are constrained to a single
                codebase, language, and tech stack, GraphQL federation offers flexibility. While
                monolithic approaches do provide benefits through shared knowledge and easier team
                collaboration, they come with significant limitations that GraphQL federation
                specifically addresses.
              </p>
              <p>
                The challenges of monolithic GraphQL APIs include slower development cycles due to
                deployment queues, and reduced reliability where a single change can impact the
                performance or stability of the entire API. GraphQL federation transforms these pain
                points by introducing a more modular approach where each team gains control over
                their portion of the API.
              </p>
              <p>Key advantages of GraphQL federation include:</p>
              <ul>
                <li>Teams maintain complete control over their specific GraphQL API domains</li>
                <li>Teams choose their preferred development stack</li>
                <li>Each subgraph can be updated on its own schedule</li>
                <li>Resources can be allocated precisely where needed</li>
              </ul>
              <p>
                By implementing GraphQL federation, organizations can break free from monolithic
                constraints while maintaining the benefits of a unified GraphQL API.
              </p>
            </>
          }
          callToAction="How to publish subgraphs"
          callToActionLink="/docs/get-started/apollo-federation#publish-subgraphs"
          callToActionTitle="Start by publishing your subgraphs to Hive"
        >
          <div className="flex flex-row flex-wrap justify-normal gap-4 lg:flex-col lg:justify-start lg:gap-12">
            <div className="min-w-[300px] max-w-[450px] shrink">
              <Image
                width={476} // max rendered width
                height={260} // max rendered height
                src={subgraphsProductsImage}
                placeholder="blur"
                blurDataURL={subgraphsProductsImage.blurDataURL}
                role="presentation"
                className="z-20 block h-auto w-full rounded-xl shadow-xl"
                alt="GraphQL schema for a products subgraph showing a Query type that returns an array of Products, and a Product type with id, name, and price fields, marked with a Federation @key directive"
              />
              <p className="mt-4 text-center text-sm">
                The Products subgraph written in Go language, allows to query for products and their
                details like name and price.
              </p>
            </div>
            <div className="min-w-[300px] max-w-[450px] shrink">
              <Image
                width={476} // max rendered width
                height={260} // max rendered height
                src={subgraphsReviewsImage}
                placeholder="blur"
                blurDataURL={subgraphsReviewsImage.blurDataURL}
                role="presentation"
                className="z-20 block h-auto w-full rounded-xl shadow-xl"
                alt="GraphQL schema for a reviews subgraph showing the Review type with text and rating fields, and a federated Product type with @key directive and reviews field"
              />
              <p className="mt-4 text-center text-sm">
                The Reviews subgraph written in a Java, contributes reviews to the Product type
                (thanks to the @key directive), making it possible to query for products and their
                reviews.
              </p>
            </div>
          </div>
        </HowFederationWorksSection>
        <HowFederationWorksSection
          index="second"
          heading="Schema Composition and Registry"
          description={
            <>
              <p>
                Schema composition is the pillar of GraphQL federation, enabling you to build a
                unified API across multiple services. It merges subgraph schemas into a single
                schema, called the supergraph schema.
              </p>
              <p>
                The{' '}
                <strong>
                  Supergraph represents the complete, combined graph of all your subgraphs
                </strong>
                . It acts as a blueprint of your entire federated GraphQL API, showing how different
                subgraphs connect and interact. Think of the supergraph as your GraphQL API's source
                of truth - it defines all available types, fields, and their relationships.
              </p>
              <p>
                What makes GraphQL federation unique is its comprehensive schema validation. The
                composition process analyzes every subgraph schema, verifying that all types and
                fields work seamlessly together.{' '}
                <strong>
                  This deep analysis enables GraphQL federation to catch potential issues before
                  they reach production, setting it apart from alternatives like{' '}
                  <Anchor
                    title="Learn Schema Stitching"
                    href="https://the-guild.dev/graphql/stitching/docs"
                  >
                    Schema Stitching
                  </Anchor>
                  .
                </strong>
              </p>
              <p>
                During composition in GraphQL federation, the{' '}
                <strong>
                  Schema Registry validates all possible operations - queries, mutations, and
                  subscriptions - to ensure the GraphQL gateway can properly resolve them.
                </strong>{' '}
                This proactive validation is crucial for preventing runtime errors.
              </p>
              <p>
                The Schema Registry plays a vital role in GraphQL federation's workflow. As a
                centralized repository, it manages subgraph registration, schema validation, and
                supergraph composition. When implementing GraphQL federation, the{' '}
                <Anchor
                  title="Learn why your federated GraphQL setup needs a Schema Registry and why you shouldn't build your own"
                  href="https://graphql.org/conf/2024/schedule/af55205b1d68ec3b3d1b1663e4bd2adf/?name=In-House%20Schema%20Registry%20-%20the%20Good%2C%20the%20Bad%2C%20and%20the%20Ugly"
                >
                  Schema Registry becomes an essential tool for maintaining your distributed GraphQL
                  architecture
                </Anchor>{' '}
                and ensuring successful composition across all subgraphs.
              </p>
            </>
          }
          callToAction="How to use Schema Registry"
          callToActionLink="/docs/schema-registry"
          callToActionTitle="Learn how to use Schema Registry to compose your schema and validate it"
        >
          <div className="min-w-[300px] max-w-[450px] shrink">
            <Image
              width={476} // max rendered width
              height={390} // max rendered height
              src={supergraphSchemaImage}
              placeholder="blur"
              blurDataURL={supergraphSchemaImage.blurDataURL}
              role="presentation"
              className="z-20 block h-auto w-full rounded-xl shadow-xl"
              alt="GraphQL federated schema showing merged Product type with fields from multiple subgraphs, including basic product fields (id, name, price) and nested reviews, demonstrating schema composition in GraphQL Federation"
            />
            <p className="mt-4 text-center text-sm">
              The public GraphQL schema that clients interact with is a combination of subgraph
              schemas.
            </p>
          </div>
        </HowFederationWorksSection>
        <HowFederationWorksSection
          index="third"
          heading="GraphQL Gateway (Router)"
          description={
            <>
              <p>
                <strong>
                  The core promise of GraphQL federation is to have a unified API and serve data
                  from a single endpoint.
                </strong>{' '}
                GraphQL gateway, also known as a GraphQL router, enables that.
              </p>
              <p>
                In a federated GraphQL setup, the gateway uses a supergraph schema to retrieve
                information about the type and field definitions, as well as the subgraphs that
                resolve them.
              </p>
              <h4>Query Planning</h4>
              <p>
                The process of resolving GraphQL requests by the gateway is called query planning.
              </p>
              <p>When the gateway receives a request, it:</p>
              <ul>
                <li>Analyzes the incoming GraphQL query</li>
                <li>Determines which subgraphs are responsible for different fields</li>
                <li>Orchestrates parallel requests to relevant subgraphs</li>
                <li>Aggregates returned data into a single response</li>
              </ul>
              <h4>Essential Features of a Federation Gateway</h4>
              <p>
                GraphQL gateway is a critical part of your federated GraphQL setup as it's the entry
                point for all your GraphQL clients. It has to be fast, reliable and secure.
              </p>
              <p>
                A production-ready GraphQL gateway should offer features like authentication with
                JSON Web Tokens (JWT), role-based access control (RBAC), and a good observability
                story. It should be able to handle a large amount of requests.
              </p>
              <h4>Specification Compliance</h4>
              <p>
                A critical yet{' '}
                <strong>
                  often overlooked aspect of the GraphQL gateway is its correctness and compliance
                  with the{' '}
                  <Anchor
                    href="https://www.apollographql.com/docs/graphos/schema-design/federated-schemas/federation"
                    title="Documentation of Apollo Federation"
                  >
                    Apollo Federation
                  </Anchor>{' '}
                  specification
                </strong>
                . The Federation's effectiveness depends on the gateway's ability to correctly
                resolve queries, mutations and subscriptions.
              </p>
              <p>
                When choosing a federation gateway, verify its compliance with the Apollo Federation
                specification. This will help you prevent unexpected runtime behavior and data
                resolution failures.
              </p>
              <p>
                At{' '}
                <Anchor href="https://the-guild.dev" title="Company behind Hive">
                  The Guild
                </Anchor>
                , we maintain{' '}
                <Anchor
                  title="Apollo Federation Gateway Audit"
                  href="https://the-guild.dev/graphql/hive/federation-gateway-audit"
                >
                  an open-source Federation Testing Suite
                </Anchor>{' '}
                to verify the gateway's specification compliance. This test suite helps ensure your
                gateway correctly implements federation features beyond basic directive support.
              </p>
            </>
          }
          callToAction="How to use a GraphQL Gateway"
          callToActionLink="/docs/gateway"
          callToActionTitle="Learn how to use Hive Gateway to serve your supergraph to clients"
        >
          <div className="flex flex-row flex-wrap justify-normal gap-4 lg:flex-col lg:justify-start lg:gap-12">
            <div className="min-w-[300px] max-w-[450px] shrink">
              <Image
                width={476} // max rendered width
                height={305} // max rendered height
                src={queryImage}
                placeholder="blur"
                blurDataURL={queryImage.blurDataURL}
                role="presentation"
                className="z-20 block h-auto w-full rounded-xl shadow-xl"
                title="A code snippet of a query sent by a client to the GraphQL gateway"
                alt="A code snippet of a query sent by a client to the GraphQL gateway"
              />
              <p className="mt-4 text-center text-sm">
                The gateway resolves the query by sending parts of it to the right subgraphs.
              </p>
            </div>
            <div className="min-w-[300px] max-w-[450px] shrink">
              <Image
                width={476} // max rendered width
                height={390} // max rendered height
                src={queryResultImage}
                placeholder="blur"
                blurDataURL={queryResultImage.blurDataURL}
                role="presentation"
                className="z-20 block h-auto w-full rounded-xl shadow-xl"
                title="A code snippet of response from the gateway to the client"
                alt="A code snippet of response from the gateway to the client"
              />
              <p className="mt-4 text-center text-sm">
                Client receives the data from the gateway in a single response.
              </p>
            </div>
          </div>
        </HowFederationWorksSection>
      </div>
    </div>
  );
}

function PerformanceListItemIcon() {
  return (
    <svg width="24" height="24" fill="currentColor">
      <path d="M5.25 7.5a2.25 2.25 0 1 1 3 2.122v4.756a2.251 2.251 0 1 1-1.5 0V9.622A2.25 2.25 0 0 1 5.25 7.5Zm9.22-2.03a.75.75 0 0 1 1.06 0l.97.97.97-.97a.75.75 0 1 1 1.06 1.06l-.97.97.97.97a.75.75 0 0 1-1.06 1.06l-.97-.97-.97.97a.75.75 0 1 1-1.06-1.06l.97-.97-.97-.97a.75.75 0 0 1 0-1.06Zm2.03 5.03a.75.75 0 0 1 .75.75v3.128a2.251 2.251 0 1 1-1.5 0V11.25a.75.75 0 0 1 .75-.75Z" />
    </svg>
  );
}

function WhyHive({ className }: { className?: string }) {
  return (
    <section
      className={cn(
        'bg-beige-100 mt-6 rounded-3xl px-4 pt-6 sm:py-24 md:px-6 md:py-[120px]',
        className,
      )}
    >
      <Heading as="h2" size="md" className="text-balance sm:px-6 sm:text-center">
        Why Choose Hive for GraphQL Federation?
      </Heading>
      <ul className="flex flex-row flex-wrap justify-center divide-y divide-solid sm:mt-6 sm:divide-x sm:divide-y-0 md:mt-16 md:px-6 xl:px-16">
        <InfoCard
          as="li"
          heading="Complete Federation Stack"
          icon={<PerformanceListItemIcon />}
          className="flex-1 text-balance px-0 sm:px-8 sm:py-0 md:px-8 md:py-0"
        >
          <div>
            <ul className="space-y-2">
              <li>
                <span className="font-semibold">Gateway — </span> efficiently serve data from your
                federated graph.
              </li>
              <li>
                <span className="font-semibold">Schema Registry — </span> ensure consistency and
                compatibility across your federated graph.
              </li>
              <li>
                <span className="font-semibold">Observability — </span> monitor supergraph
                performance and schema usage.
              </li>
            </ul>
          </div>
        </InfoCard>
        <InfoCard
          as="li"
          heading="True Open Source"
          icon={<PerformanceListItemIcon />}
          className="flex-1 basis-full text-balance px-0 sm:basis-0 sm:px-8 sm:py-0 md:px-8 md:py-0"
        >
          <div>
            <ul className="space-y-2">
              <li>
                <span className="font-semibold">No Vendor Lock-in — </span> Every component works
                independently with other vendors (including Apollo GraphOS).
              </li>
              <li>
                <span className="font-semibold">MIT License — </span> All components are available
                under the permissive MIT license.
              </li>
              <li>
                <span className="font-semibold">Full Control — </span> Self-host any component or
                use our cloud offering.
              </li>
            </ul>
          </div>
        </InfoCard>
        <InfoCard
          as="li"
          heading="Enterprise Tooling for GraphQL"
          icon={<PerformanceListItemIcon />}
          className="flex-1 text-balance px-0 sm:px-8 sm:py-0 md:px-8 md:py-0"
        >
          <div>
            <ul className="space-y-2">
              <li>
                <span className="font-semibold">Single Sign-On — </span> Integrated with popular
                providers like Okta, to enable OpenID Connect login for maximum security.
              </li>
              <li>
                <span className="font-semibold">Security and Compliance — </span> Access control
                with role-based access control (RBAC), JSON Web Tokens (JWT) and Persisted
                Operations.
              </li>
              <li>
                <span className="font-semibold">Audit logs — </span>
                Keep track of all the changes made to your organization.
              </li>
            </ul>
          </div>
        </InfoCard>
      </ul>
    </section>
  );
}

function GetStarted(props: { className?: string }) {
  return (
    <section
      className={cn(
        'relative overflow-hidden rounded-3xl p-12 text-center sm:p-24',
        props.className,
      )}
    >
      <Heading as="h2" size="md">
        Get Started with GraphQL Federation
      </Heading>
      <p className="relative mx-auto mt-4 max-w-[700px]">
        Begin your journey with GraphQL Federation through our <strong>step-by-step guide</strong>,
        which walks you through Apollo Federation fundamentals and helps you{' '}
        <strong>build your first gateway and subgraphs from scratch</strong>.
      </p>
      <CallToAction
        variant="primary"
        className="mx-auto mt-8"
        title="Step by step guide to Apollo Federation"
        href="/docs/get-started/apollo-federation"
      >
        Start building now
      </CallToAction>
    </section>
  );
}<|MERGE_RESOLUTION|>--- conflicted
+++ resolved
@@ -1,11 +1,6 @@
 import { ReactElement, ReactNode } from 'react';
 import Image from 'next/image';
-<<<<<<< HEAD
-import { CallToAction, cn, Heading } from '@theguild/components';
-=======
-import { Anchor, CallToAction, Heading } from '@theguild/components';
-import { cn } from '../lib';
->>>>>>> 73342267
+import { Anchor, CallToAction, cn, Heading } from '@theguild/components';
 import { ArrowIcon } from './arrow-icon';
 import { FrequentlyAskedFederationQuestions } from './frequently-asked-questions';
 import { Hero } from './hero';
