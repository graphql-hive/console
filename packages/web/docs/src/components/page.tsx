import { ReactNode } from 'react';
import { CookiesConsent, useMounted } from '@theguild/components';
import { cn } from '../lib';

export function Page(props: { children: ReactNode; className?: string }) {
  const mounted = useMounted();

  return (
    <>
      <div className={cn('flex h-full flex-col', props.className)}>{props.children}</div>
      {mounted && <CookiesConsent />}
      {/* position Crisp button below the cookies banner */}
      <style jsx global>
<<<<<<< HEAD
        {' .crisp-client { z-index: 40 !important; '}
=======
        {' #crisp-chatbox { z-index: 40 !important; '}
>>>>>>> 28adab73
      </style>
    </>
  );
}<|MERGE_RESOLUTION|>--- conflicted
+++ resolved
@@ -11,11 +11,7 @@
       {mounted && <CookiesConsent />}
       {/* position Crisp button below the cookies banner */}
       <style jsx global>
-<<<<<<< HEAD
-        {' .crisp-client { z-index: 40 !important; '}
-=======
         {' #crisp-chatbox { z-index: 40 !important; '}
->>>>>>> 28adab73
       </style>
     </>
   );
