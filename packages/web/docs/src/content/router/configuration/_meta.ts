--- conflicted
+++ resolved
@@ -1,8 +1,5 @@
 export default {
   index: 'Overview',
-<<<<<<< HEAD
+  'environment-variables': 'Environment Variables',
   expressions: 'Expressions',
-=======
-  'environment-variables': 'Environment Variables',
->>>>>>> ad6df814
 };