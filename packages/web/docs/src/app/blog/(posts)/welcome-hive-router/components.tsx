/* eslint-disable */
'use client';

import React from 'react';
import { GithubIcon, RabbitIcon, RouteIcon, TargetIcon } from 'lucide-react';
import { cn } from '../../../../lib/utils';

function Table({ className, ...props }: React.ComponentProps<'table'>) {
  return (
    <div data-slot="table-container" className="relative w-full overflow-x-auto">
      <table
        data-slot="table"
        className={cn('w-full caption-bottom text-sm', className)}
        {...props}
      />
    </div>
  );
}

function TableHeader({ className, ...props }: React.ComponentProps<'thead'>) {
  return <thead data-slot="table-header" className={cn('[&_tr]:border-b', className)} {...props} />;
}

function TableBody({ className, ...props }: React.ComponentProps<'tbody'>) {
  return (
    <tbody
      data-slot="table-body"
      className={cn('[&_tr:last-child]:border-0', className)}
      {...props}
    />
  );
}

function TableRow({ className, ...props }: React.ComponentProps<'tr'>) {
  return (
    <tr
      data-slot="table-row"
      className={cn(
<<<<<<< HEAD
        'hover:bg-beige-100 border-beige-400 border-b transition-colors hover:transition-none dark:border-neutral-800 dark:hover:bg-neutral-800/25',
=======
        'border-b border-neutral-500 transition-colors hover:bg-neutral-400/20 dark:border-neutral-800 dark:hover:bg-neutral-800/25',
>>>>>>> ad464c0a
        className,
      )}
      {...props}
    />
  );
}

function TableHead({ className, ...props }: React.ComponentProps<'th'>) {
  return (
    <th
      data-slot="table-head"
      className={cn('whitespace-nowrap p-2 text-left align-middle font-medium', className)}
      {...props}
    />
  );
}
function TableCell({ className, ...props }: React.ComponentProps<'td'>) {
  return (
    <td
      data-slot="table-cell"
      className={cn('whitespace-nowrap p-2 align-middle', className)}
      {...props}
    />
  );
}

function TableCaption({ className, ...props }: React.ComponentProps<'caption'>) {
  return (
    <caption
      data-slot="table-caption"
<<<<<<< HEAD
      className={cn('mt-2 text-sm text-green-800 dark:text-neutral-400', className)}
=======
      className={cn('text-sm text-neutral-500 dark:text-neutral-400', className)}
>>>>>>> ad464c0a
      {...props}
    />
  );
}

const testCasesTotal = 189;
const testSuitesTotal = 42;
const gateways = [
  {
    name: 'Hive Router',
    version: 'main',
    rps: 1831.09,
    p95: 48.58,
    p99_9: 78.84,
    mem: 48,
    cpu: 167.0,
    okTestCases: 189,
    okTestSuites: 42,
  },
  {
    name: 'Apollo Router',
    version: 'v2.6.0',
    rps: 329.84,
    p95: 196.46,
    p99_9: 472.21,
    cpu: 270.0,
    mem: 192,
    okTestCases: 185,
    okTestSuites: 40,
  },
  {
    name: 'Grafbase Gateway',
    version: 'v0.48.1',
    rps: 461.19,
    p95: 137.81,
    p99_9: 395.73,
    cpu: 133.0,
    mem: 94,
    okTestCases: 171,
    okTestSuites: 35,
  },
  {
    name: 'Cosmo Router',
    version: 'v0.247.0',
    rps: 585.79,
    p95: 128.25,
    p99_9: 348.17,
    cpu: 263,
    mem: 119,
    okTestCases: 179,
    okTestSuites: 36,
  },
];

export function BenchmarkResultsTable() {
  const rows = gateways.slice();
  rows.sort((a, b) => b.rps - a.rps);

  return (
    <Table className="mt-6 font-mono">
      <TableHeader>
<<<<<<< HEAD
        <TableRow className="bg-beige-100 dark:bg-neutral-800/50">
          <TableHead className="w-[100px]">
            Gateway
            <br />
            <span className="text-green-800 dark:text-neutral-400">version</span>
=======
        <TableRow className="bg-neutral-400/50 dark:bg-neutral-800/50">
          <TableHead className="w-[100px]">
            Gateway
            <br />
            <span className="text-neutral-600 dark:text-neutral-400">version</span>
>>>>>>> ad464c0a
          </TableHead>
          <TableHead className="text-center">
            RPS
            <br />
<<<<<<< HEAD
            <span className="text-green-800 dark:text-neutral-400">reqs/s</span>
=======
            <span className="text-neutral-600 dark:text-neutral-400">reqs/s</span>
>>>>>>> ad464c0a
          </TableHead>
          <TableHead className="text-center">
            P95
            <br />
<<<<<<< HEAD
            <span className="text-green-800 dark:text-neutral-400">ms</span>
=======
            <span className="text-neutral-600 dark:text-neutral-400">ms</span>
>>>>>>> ad464c0a
          </TableHead>
          <TableHead className="text-center">
            P99.9
            <br />
<<<<<<< HEAD
            <span className="text-green-800 dark:text-neutral-400">ms</span>
=======
            <span className="text-neutral-600 dark:text-neutral-400">ms</span>
>>>>>>> ad464c0a
          </TableHead>
          <TableHead className="text-center">
            CPU
            <br />
<<<<<<< HEAD
            <span className="text-green-800 dark:text-neutral-400">max %</span>
=======
            <span className="text-neutral-600 dark:text-neutral-400">max %</span>
>>>>>>> ad464c0a
          </TableHead>
          <TableHead className="text-center">
            MEM
            <br />
<<<<<<< HEAD
            <span className="text-green-800 dark:text-neutral-400">max MB</span>
=======
            <span className="text-neutral-600 dark:text-neutral-400">max MB</span>
>>>>>>> ad464c0a
          </TableHead>
        </TableRow>
      </TableHeader>
      <TableBody>
        {rows.map(row => {
          return (
            <TableRow key={row.name}>
              <TableCell>
                <div className="font-medium">{row.name}</div>
<<<<<<< HEAD
                <span className="text-xs text-green-800 dark:text-neutral-400">{row.version}</span>
=======
                <span className="text-xs text-neutral-500 dark:text-neutral-400">
                  {row.version}
                </span>
>>>>>>> ad464c0a
              </TableCell>
              <TableCell className="text-center">{row.rps}</TableCell>
              <TableCell className="text-center">{row.p95}</TableCell>
              <TableCell className="text-center">{row.p99_9}</TableCell>
              <TableCell className="text-center">{row.cpu}</TableCell>
              <TableCell className="text-center">{row.mem}</TableCell>
            </TableRow>
          );
        })}
      </TableBody>
      <TableCaption className="text-xs">
        Results from our open-source{' '}
        <a
          href="http://the-guild.dev/graphql/hive/federation-gateway-performance/#/constant"
          className="underline"
          target="_blank"
          title="Open Source GraphQL federation gateways performance benchmark"
        >
          benchmark
        </a>
      </TableCaption>
    </Table>
  );
}

export function AuditResultsTable() {
  const rows = gateways.slice();
  rows.sort((a, b) => b.okTestCases - a.okTestCases);

  return (
    <Table className="mt-6 font-mono">
      <TableHeader>
<<<<<<< HEAD
        <TableRow className="bg-beige-100 hover:bg-beige-100 dark:bg-neutral-800/50 hover:dark:bg-neutral-800/50">
=======
        <TableRow className="bg-neutral-400/50 dark:bg-neutral-800/50">
>>>>>>> ad464c0a
          <TableHead className="w-[100px]">Gateway</TableHead>
          <TableHead className="text-center">Compatibility</TableHead>
          <TableHead className="text-center">Test Cases</TableHead>
          <TableHead className="text-center">Test Suites</TableHead>
        </TableRow>
      </TableHeader>
      <TableBody>
        {rows.map(row => {
          return (
            <TableRow key={row.name}>
              <TableCell className="font-medium">{row.name}</TableCell>
              <TableCell className="text-center font-medium">
                {((row.okTestCases * 100) / testCasesTotal).toFixed(2)}
<<<<<<< HEAD
                <span className="text-green-800 dark:text-neutral-400">%</span>
=======
                <span className="text-neutral-800 dark:text-neutral-400">%</span>
>>>>>>> ad464c0a
              </TableCell>
              <TableCell className="space-x-2 text-center">
                <span className="text-green-600 dark:text-green-500">✓ {row.okTestCases}</span>
                {testCasesTotal - row.okTestCases > 0 ? (
                  <span className="text-red-600 dark:text-red-500">
                    ✗ {testCasesTotal - row.okTestCases}
                  </span>
                ) : null}
              </TableCell>
              <TableCell className="space-x-2 text-center">
                <span className="text-green-600 dark:text-green-500">✓ {row.okTestSuites}</span>
                {testSuitesTotal - row.okTestSuites > 0 ? (
                  <span className="text-red-600 dark:text-red-500">
                    ✗ {testSuitesTotal - row.okTestSuites}
                  </span>
                ) : null}
              </TableCell>
            </TableRow>
          );
        })}
      </TableBody>
      <TableCaption className="text-xs">
        Results from our open-source{' '}
        <a
          href="http://the-guild.dev/graphql/hive/federation-gateway-audit"
          className="underline"
          target="_blank"
          title="Open Source GraphQL federation gateways compatibility audit"
        >
          audit
        </a>
      </TableCaption>
    </Table>
  );
}

export function RPSRace() {
  const data = gateways.slice();
  const max = Math.max(...data.map(d => d.rps));
  const sorted = [...data].sort((a, b) => b.rps - a.rps);
  const [hovered, setHovered] = React.useState<(typeof data)[0] | null>(null);
  const first = sorted[0];

  return (
    <div className="my-4 space-y-3 font-mono">
      {sorted.map(d => (
        <div
          key={d.name}
          onMouseEnter={() => (d.name === first.name ? null : setHovered(d))}
          onMouseLeave={() => setHovered(null)}
        >
          <div className="mb-1 flex items-center justify-between">
<<<<<<< HEAD
            <span className="text-sm text-green-900 dark:text-neutral-300">{d.name}</span>
            <span className="text-sm tabular-nums text-green-800 dark:text-neutral-400">
=======
            <span className="text-sm text-neutral-800 dark:text-neutral-300">{d.name}</span>
            <span className="text-zink-800 text-sm tabular-nums dark:text-zinc-400">
>>>>>>> ad464c0a
              {d.name === first.name && hovered
                ? `${(first.rps / hovered.rps).toFixed(1)}x faster | `
                : null}
              {d.rps.toFixed(0)} rps
            </span>
          </div>
<<<<<<< HEAD
          <div className="h-[5px] overflow-hidden bg-blue-200 dark:bg-zinc-800">
=======
          <div className="h-[5px] overflow-hidden bg-zinc-200 dark:bg-zinc-800">
>>>>>>> ad464c0a
            <div
              className="h-full bg-sky-600/90 transition-[width] duration-1000 ease-out dark:bg-sky-600"
              style={{ width: `${(d.rps / max) * 100}%` }}
            />
          </div>
        </div>
      ))}
    </div>
  );
}

export function LatencyBands() {
  const data = gateways.slice();
  data.sort((a, b) => a.p99_9 - b.p99_9);
  const max = Math.max(...data.map(d => d.p99_9));
  return (
    <div className="my-4 space-y-5 font-mono">
      {data.map(d => (
        <div key={d.name} className="">
          <div className="mb-1 flex items-center justify-between text-sm">
            <span>{d.name}</span>
<<<<<<< HEAD
            <span className="tabular-nums text-green-800 dark:text-neutral-400">
              p95 {d.p95.toFixed(1)} ms | p99.9 {d.p99_9.toFixed(1)} ms
            </span>
          </div>
          <div className="border-beige-300 bg-beige-100 relative h-4 border dark:border-zinc-800 dark:bg-zinc-900">
=======
            <span className="tabular-nums text-neutral-500 dark:text-neutral-400">
              p95 {d.p95.toFixed(1)} ms | p99.9 {d.p99_9.toFixed(1)} ms
            </span>
          </div>
          <div className="relative h-4 border border-zinc-300 bg-zinc-200 dark:border-zinc-800 dark:bg-zinc-900">
>>>>>>> ad464c0a
            {/*<div className="absolute inset-y-0 left-0 right-0 m-2 border-b border-zinc-800" />*/}
            <div
              title={`p95 ${d.p95}ms`}
              className="absolute top-1/2 h-full w-[4px] -translate-y-1/2 bg-sky-600"
              style={{ left: `${(d.p95 / max) * 100}%` }}
            />
            <div
              title={`p99.9 ${d.p99_9}ms`}
              className="absolute top-1/2 h-full w-[4px] -translate-y-1/2 bg-rose-600"
              style={{ left: `${(d.p99_9 / max) * 100}%` }}
            />
          </div>
        </div>
      ))}
<<<<<<< HEAD
      <div className="text-center text-xs text-green-700 dark:text-neutral-400">
=======
      <div className="text-center text-xs text-neutral-500 dark:text-neutral-400">
>>>>>>> ad464c0a
        Axis scaled to the highest p99.9 across gateways
      </div>
    </div>
  );
}

<<<<<<< HEAD
const COLORS = ['#a3e635', '#60a5fa', '#f472b6', '#facc15', '#34d399', '#f87171']; // lime, sky, pink, amber, teal, red

type SpeedwayVariant = 'simple' | 'fancy';

export function GatewaySpeedway({ variant = 'fancy' }: { variant?: SpeedwayVariant }) {
  const data = gateways.slice();
  const [running, setRunning] = React.useState(true);
  const [mult, setMult] = React.useState(1.0); // global speed multiplier
  const [normalize, setNormalize] = React.useState(true); // divide by max RPS
  const [state, setState] = React.useState(() => data.map(() => ({ dist: 10, laps: 0 })));
  const last = React.useRef<number | null>(null);
  const maxRps = Math.max(...data.map(d => d.rps));

  // track + geometry
  const w = 720,
    h = 420; // svg size
  const left = 90,
    right = w - 90,
    top = 60,
    bottom = h - 60,
    corner = 70;
  const trackD = `M ${left + corner} ${top}
             H ${right - corner}
             A ${corner} ${corner} 0 0 1 ${right} ${top + corner}
             V ${bottom - corner}
             A ${corner} ${corner} 0 0 1 ${right - corner} ${bottom}
             H ${left + corner}
             A ${corner} ${corner} 0 0 1 ${left} ${bottom - corner}
             V ${top + corner}
             A ${corner} ${corner} 0 0 1 ${left + corner} ${top}
             Z`;

  const trackRef = React.useRef<SVGPathElement | null>(null);
  const [trackLen, setTrackLen] = React.useState(1);
  React.useEffect(() => {
    if (trackRef.current) setTrackLen(trackRef.current.getTotalLength());
  }, [trackD]);

  // animation loop
  React.useEffect(() => {
    let raf = 0;
    const basePxPerSec = 260; // for top RPS at mult=1
    const tick = (t: number) => {
      if (last.current == null) last.current = t;
      const dt = (t - last.current) / 1000;
      last.current = t;
      if (running) {
        setState(prev =>
          prev.map((s, i) => {
            const rps = data[i].rps;
            const ratio = normalize ? rps / maxRps : rps / Math.max(1, 1000);
            let dist = s.dist + dt * basePxPerSec * mult * ratio;
            let laps = s.laps;
            if (dist >= trackLen) {
              laps += Math.floor(dist / trackLen);
              dist = dist % trackLen;
            }
            return { dist, laps };
          }),
        );
      }
      raf = requestAnimationFrame(tick);
    };
    raf = requestAnimationFrame(tick);
    return () => cancelAnimationFrame(raf);
  }, [running, mult, normalize, data, maxRps, trackLen]);

  const reset = () => {
    setState(data.map(() => ({ dist: 10, laps: 0 })));
    last.current = null;
  };

  // ranking by distance (laps + partial)
  const ranking = state
    .map((s, i) => ({
      i,
      name: data[i].name,
      rps: data[i].rps,
      color: COLORS[i % COLORS.length],
      distance: s.laps + s.dist / trackLen,
      laps: s.laps,
    }))
    .sort((a, b) => b.distance - a.distance);

  // finish line placement at path length 0 (render vertical/upwards)
  function pointAndAngleAt(len: number) {
    if (!trackRef.current) return { x: 0, y: 0, ang: 0 };
    const p = trackRef.current.getPointAtLength(len);
    const p2 = trackRef.current.getPointAtLength(Math.min(len + 1, trackLen));
    const ang = Math.atan2(p2.y - p.y, p2.x - p.x) * (180 / Math.PI);
    return { x: p.x, y: p.y, ang };
  }
  const finish = pointAndAngleAt(0);
  const trackStroke = 86; // road width

  // Simple car
  const SimpleCar = ({ color }: { color: string }) => (
    <g>
      <rect x={-10} y={-6} width={22} height={12} rx={3} fill={color} />
      <rect x={-10} y={-6} width={22} height={12} rx={3} fill="#ffffff0f" />
      <circle r={2} cx={-6} cy={8} fill="#111" />
      <circle r={2} cx={6} cy={8} fill="#111" />
      <circle r={2} cx={-6} cy={-8} fill="#111" />
      <circle r={2} cx={6} cy={-8} fill="#111" />
    </g>
  );

  // Fancy car sprite
  function CarSpriteFancy({
    color,
    name,
    dist,
    index,
    speedRatio,
  }: {
    color: string;
    name: string;
    dist: number;
    index: number;
    speedRatio: number;
  }) {
    const L = 28,
      W = 14; // body size
    const wheelR = 3;
    const wheelCirc = 2 * Math.PI * wheelR;
    const wheelAngle = ((dist / wheelCirc) * 180) / Math.PI; // degrees
    const stripe = '#ffffff24';
    const darker = '#00000040';
    const trail = 6 + speedRatio * 18;
    const trailOpacity = 0.18 + speedRatio * 0.22;

    const Wheel = ({ x, y }: { x: number; y: number }) => (
      <g transform={`translate(${x},${y}) rotate(${wheelAngle})`}>
        <circle r={wheelR} fill="#0b0b0b" stroke="#1f1f1f" strokeWidth={0.8} />
        <line x1={-wheelR} y1={0} x2={wheelR} y2={0} stroke="#3a3a3a" strokeWidth={0.8} />
        <line x1={0} y1={-wheelR} x2={0} y2={wheelR} stroke="#3a3a3a" strokeWidth={0.8} />
      </g>
    );

    return (
      <g>
        {/* speed trail */}
        <polygon
          points={`${-L / 2 - trail},${-W / 4} ${-L / 2},${-W / 2} ${-L / 2},${W / 2} ${-L / 2 - trail},${W / 4}`}
          fill={color}
          opacity={trailOpacity}
        />

        {/* body shadow */}
        <rect x={-L / 2} y={-W / 2} width={L} height={W} rx={W / 3} fill="#000" opacity={0.25} />

        {/* main body with gloss */}
        <rect x={-L / 2} y={-W / 2} width={L} height={W} rx={W / 3} fill={color} />
        <linearGradient id="carGloss" x1="0" y1="0" x2="0" y2="1">
          <stop offset="0%" stopColor="#ffffff40" />
          <stop offset="60%" stopColor="#ffffff10" />
          <stop offset="100%" stopColor="#00000000" />
        </linearGradient>
        <rect x={-L / 2} y={-W / 2} width={L} height={W} rx={W / 3} fill="url(#carGloss)" />

        {/* stripes */}
        <rect x={-L / 2 + 2} y={-5} width={L - 10} height={1.6} fill={stripe} />
        <rect x={-L / 2 + 2} y={-1.5} width={L - 4} height={2.2} fill={stripe} />

        {/* windshield */}
        <linearGradient id="glass" x1="0" y1="0" x2="1" y2="0">
          <stop offset="0%" stopColor="#93c5fdcc" />
          <stop offset="100%" stopColor="#38bdf8aa" />
        </linearGradient>
        <rect x={L / 8} y={-W / 3} width={L / 3} height={W / 1.5} rx={2} fill="url(#glass)" />

        {/* spoilers */}
        <rect x={L / 2 - 2} y={-W / 2} width={3} height={W} rx={1} fill={darker} />
        <rect x={-L / 2 - 1} y={-W / 2} width={2} height={W} rx={1} fill={darker} />

        {/* lights */}
        <circle cx={L / 2 - 2} cy={-W / 4} r={1.5} fill="#fde68a" />
        <circle cx={L / 2 - 2} cy={W / 4} r={1.5} fill="#fde68a" />
        <rect x={-L / 2 + 1} y={-W / 3} width={2} height={W / 3} fill="#fb7185" />

        {/* wheels with spinning spokes */}
        <Wheel x={L / 2 - 6} y={-W / 2 - 2} />
        <Wheel x={L / 2 - 6} y={W / 2 + 2} />
        <Wheel x={-L / 2 + 6} y={-W / 2 - 2} />
        <Wheel x={-L / 2 + 6} y={W / 2 + 2} />

        {/* number badge */}
        <circle cx={0} cy={0} r={4.2} fill="#111827" stroke="#374151" strokeWidth={0.8} />
        <text x={0} y={1.6} textAnchor="middle" className="fill-zinc-200 text-[8px] font-semibold">
          {index + 1}
        </text>
      </g>
    );
  }

  return (
    <div className="border-beige-400 bg-beige-100 rounded-2xl border p-4 dark:border-zinc-800 dark:bg-zinc-900">
      <div className="mb-3 flex items-center justify-between">
        <div className="text-sm font-medium text-zinc-300">Gateway Speedway</div>
        <div className="flex items-center gap-2 text-xs text-zinc-400">
          <button
            onClick={() => setRunning(v => !v)}
            className="border-beige-400 bg-beige-100 rounded-lg border px-2 py-1 text-zinc-200 hover:bg-zinc-700 dark:border-zinc-700 dark:bg-zinc-800"
          >
            {running ? 'Pause' : 'Play'}
          </button>
          <button
            onClick={reset}
            className="border-beige-400 bg-beige-100 rounded-lg border px-2 py-1 text-zinc-200 hover:bg-zinc-700 dark:border-zinc-700 dark:bg-zinc-800"
          >
            Reset
          </button>
          <label className="ml-2 flex items-center gap-2">
            <span>Speed</span>
            <input
              type="range"
              min={0.25}
              max={3}
              step={0.05}
              value={mult}
              onChange={e => setMult(Number(e.target.value))}
            />
            <span className="tabular-nums">×{mult.toFixed(2)}</span>
          </label>
          <label className="ml-3 flex items-center gap-2">
            <input
              type="checkbox"
              checked={normalize}
              onChange={e => setNormalize(e.target.checked)}
            />
            <span>Normalize to top RPS</span>
          </label>
          <label className="ml-3 flex items-center gap-2">
            <span>Car style</span>
            <select
              className="rounded border border-zinc-700 bg-zinc-800 px-2 py-1"
              value={variant}
              onChange={() => {}}
            >
              <option value="simple">Simple</option>
              <option value="fancy">Fancy</option>
            </select>
            <span className="text-zinc-500">(use prop)</span>
          </label>
        </div>
      </div>

      <div className="grid gap-4 md:grid-cols-3">
        <div className="overflow-hidden rounded-xl border border-zinc-800 bg-zinc-950 md:col-span-2">
          <svg viewBox={`0 0 ${w} ${h}`} className="block h-auto w-full">
            {/* background */}
            <defs>
              <radialGradient id="bg" cx="50%" cy="50%" r="65%">
                <stop offset="0%" stopColor="#0a0a0a" />
                <stop offset="100%" stopColor="#000" />
              </radialGradient>
              <pattern id="check" width="6" height="6" patternUnits="userSpaceOnUse">
                <rect width="6" height="6" fill="#e5e7eb" />
                <rect width="3" height="3" x="0" y="0" fill="#111" />
                <rect width="3" height="3" x="3" y="3" fill="#111" />
              </pattern>
              <filter id="shadow" x="-50%" y="-50%" width="200%" height="200%">
                <feDropShadow dx="0" dy="1" stdDeviation="2" floodOpacity="0.5" />
              </filter>
            </defs>
            <rect x="0" y="0" width={w} height={h} fill="url(#bg)" />

            {/* track shoulders */}
            <path
              d={trackD}
              fill="none"
              stroke="#0f0f0f"
              strokeWidth={trackStroke + 10}
              strokeLinejoin="round"
              strokeLinecap="round"
            />
            {/* main track */}
            <path
              ref={trackRef}
              d={trackD}
              fill="none"
              stroke="#18181b"
              strokeWidth={trackStroke}
              strokeLinejoin="round"
              strokeLinecap="round"
            />
            {/* edges */}
            <path
              d={trackD}
              fill="none"
              stroke="#27272a"
              strokeWidth={4}
              strokeLinejoin="round"
              strokeLinecap="round"
            />
            {/* center dashed line */}
            <path
              d={trackD}
              fill="none"
              stroke="#3f3f46"
              strokeDasharray="16 12"
              strokeWidth={2}
              strokeLinejoin="round"
              strokeLinecap="round"
            />

            {/* finish line: render vertical (no rotation) */}
            <g transform={`translate(${finish.x},${finish.y})`}>
              <rect
                x={-6}
                y={-trackStroke / 2}
                width={12}
                height={trackStroke}
                fill="url(#check)"
                stroke="#000"
                strokeOpacity="0.3"
              />
              <text
                x={0}
                y={-trackStroke / 2 - 8}
                textAnchor="middle"
                className="fill-zinc-400 text-[10px]"
              >
                FINISH
              </text>
            </g>

            {/* cars */}
            {state.map((s, i) => {
              if (!trackRef.current) return null;
              const p = trackRef.current.getPointAtLength(s.dist);
              const p2 = trackRef.current.getPointAtLength((s.dist + 1) % trackLen);
              const ang = Math.atan2(p2.y - p.y, p2.x - p.x) * (180 / Math.PI);
              const color = COLORS[i % COLORS.length];
              const rps = data[i].rps; // <-- FIXED: direct reference (no $1 placeholder)
              const speedRatio = normalize ? rps / maxRps : rps / Math.max(1, 1000);
              return (
                <g
                  key={i}
                  transform={`translate(${p.x},${p.y}) rotate(${ang})`}
                  filter="url(#shadow)"
                >
                  {variant === 'fancy' ? (
                    <CarSpriteFancy
                      color={color}
                      name={data[i].name}
                      dist={s.dist}
                      index={i}
                      speedRatio={speedRatio}
                    />
                  ) : (
                    <SimpleCar color={color} />
                  )}
                  <text x={0} y={-12} textAnchor="middle" className="fill-zinc-300 text-[9px]">
                    {data[i].name}
                  </text>
                </g>
              );
            })}
          </svg>
        </div>

        {/* leaderboard */}
        <div className="rounded-xl border border-zinc-800 bg-zinc-950 p-3">
          <div className="mb-2 text-xs text-zinc-400">Leaderboard (distance)</div>
          <div className="space-y-2">
            {ranking.map((r, idx) => (
              <div key={r.i} className="flex items-center gap-2">
                <div className="w-6 text-right text-sm text-zinc-500">{idx + 1}</div>
                <div className="h-3 w-3 rounded-full" style={{ background: r.color }} />
                <div className="flex-1 text-sm text-zinc-200">{r.name}</div>
                <div className="text-xs tabular-nums text-zinc-400">{r.laps} laps</div>
                <div className="w-20 text-right text-xs tabular-nums text-zinc-500">
                  {r.rps.toFixed(0)} rps
                </div>
              </div>
            ))}
          </div>
          <div className="mt-2 text-[10px] text-zinc-500">
            Cars follow a rounded-rectangle circuit with a vertical finish line. Speed ∝ RPS.
          </div>
        </div>
      </div>
    </div>
  );
}

function HighlightItem(props: { icon: React.ReactNode; title: string; description: string }) {
  return (
    <div className="relative pl-16">
      <div className="font-semibold">
        <div className="bg-beige-100 absolute left-0 top-0 flex size-10 items-center justify-center rounded-lg dark:bg-neutral-600/20">
=======
function HighlightItem(props: { icon: React.ReactNode; title: string; description: string }) {
  return (
    <div className="relative pl-16">
      <div className="font-semibold text-zinc-600 dark:text-white">
        <div className="absolute left-0 top-0 flex size-10 items-center justify-center rounded-lg bg-neutral-600/50 dark:bg-neutral-600/20">
>>>>>>> ad464c0a
          {props.icon}
        </div>
        {props.title}
      </div>
<<<<<<< HEAD
      <div className="text-sm text-green-800 dark:text-neutral-400">{props.description}</div>
=======
      <div className="text-sm text-neutral-500 dark:text-neutral-400">{props.description}</div>
>>>>>>> ad464c0a
    </div>
  );
}

export function Highlights() {
  return (
    <div className="my-8 grid grid-cols-1 gap-x-4 gap-y-6 px-4 lg:grid-cols-2">
      <HighlightItem
        icon={<GithubIcon className="size-6" />}
        title="Open Source"
        description="MIT licensed, transparent, and community-driven."
      />
      <HighlightItem
        icon={<TargetIcon className="size-6" />}
        title="Apollo Federation"
        description="Fully compatible - works seamlessly with Federation standards."
      />
      <HighlightItem
        icon={<RabbitIcon className="size-6" />}
        title="Fast and Efficient"
        description="Designed in Rust for speed, low memory use, and efficiency."
      />
      <HighlightItem
        icon={<RouteIcon className="size-6" />}
        title="Familiair Query Plans"
        description="Apollo-style query plans, no new concepts to learn."
      />
    </div>
  );
}<|MERGE_RESOLUTION|>--- conflicted
+++ resolved
@@ -36,11 +36,7 @@
     <tr
       data-slot="table-row"
       className={cn(
-<<<<<<< HEAD
         'hover:bg-beige-100 border-beige-400 border-b transition-colors hover:transition-none dark:border-neutral-800 dark:hover:bg-neutral-800/25',
-=======
-        'border-b border-neutral-500 transition-colors hover:bg-neutral-400/20 dark:border-neutral-800 dark:hover:bg-neutral-800/25',
->>>>>>> ad464c0a
         className,
       )}
       {...props}
@@ -71,11 +67,7 @@
   return (
     <caption
       data-slot="table-caption"
-<<<<<<< HEAD
       className={cn('mt-2 text-sm text-green-800 dark:text-neutral-400', className)}
-=======
-      className={cn('text-sm text-neutral-500 dark:text-neutral-400', className)}
->>>>>>> ad464c0a
       {...props}
     />
   );
@@ -137,64 +129,36 @@
   return (
     <Table className="mt-6 font-mono">
       <TableHeader>
-<<<<<<< HEAD
         <TableRow className="bg-beige-100 dark:bg-neutral-800/50">
           <TableHead className="w-[100px]">
             Gateway
             <br />
             <span className="text-green-800 dark:text-neutral-400">version</span>
-=======
-        <TableRow className="bg-neutral-400/50 dark:bg-neutral-800/50">
-          <TableHead className="w-[100px]">
-            Gateway
-            <br />
-            <span className="text-neutral-600 dark:text-neutral-400">version</span>
->>>>>>> ad464c0a
           </TableHead>
           <TableHead className="text-center">
             RPS
             <br />
-<<<<<<< HEAD
             <span className="text-green-800 dark:text-neutral-400">reqs/s</span>
-=======
-            <span className="text-neutral-600 dark:text-neutral-400">reqs/s</span>
->>>>>>> ad464c0a
           </TableHead>
           <TableHead className="text-center">
             P95
             <br />
-<<<<<<< HEAD
             <span className="text-green-800 dark:text-neutral-400">ms</span>
-=======
-            <span className="text-neutral-600 dark:text-neutral-400">ms</span>
->>>>>>> ad464c0a
           </TableHead>
           <TableHead className="text-center">
             P99.9
             <br />
-<<<<<<< HEAD
             <span className="text-green-800 dark:text-neutral-400">ms</span>
-=======
-            <span className="text-neutral-600 dark:text-neutral-400">ms</span>
->>>>>>> ad464c0a
           </TableHead>
           <TableHead className="text-center">
             CPU
             <br />
-<<<<<<< HEAD
             <span className="text-green-800 dark:text-neutral-400">max %</span>
-=======
-            <span className="text-neutral-600 dark:text-neutral-400">max %</span>
->>>>>>> ad464c0a
           </TableHead>
           <TableHead className="text-center">
             MEM
             <br />
-<<<<<<< HEAD
             <span className="text-green-800 dark:text-neutral-400">max MB</span>
-=======
-            <span className="text-neutral-600 dark:text-neutral-400">max MB</span>
->>>>>>> ad464c0a
           </TableHead>
         </TableRow>
       </TableHeader>
@@ -204,13 +168,7 @@
             <TableRow key={row.name}>
               <TableCell>
                 <div className="font-medium">{row.name}</div>
-<<<<<<< HEAD
                 <span className="text-xs text-green-800 dark:text-neutral-400">{row.version}</span>
-=======
-                <span className="text-xs text-neutral-500 dark:text-neutral-400">
-                  {row.version}
-                </span>
->>>>>>> ad464c0a
               </TableCell>
               <TableCell className="text-center">{row.rps}</TableCell>
               <TableCell className="text-center">{row.p95}</TableCell>
@@ -243,11 +201,7 @@
   return (
     <Table className="mt-6 font-mono">
       <TableHeader>
-<<<<<<< HEAD
         <TableRow className="bg-beige-100 hover:bg-beige-100 dark:bg-neutral-800/50 hover:dark:bg-neutral-800/50">
-=======
-        <TableRow className="bg-neutral-400/50 dark:bg-neutral-800/50">
->>>>>>> ad464c0a
           <TableHead className="w-[100px]">Gateway</TableHead>
           <TableHead className="text-center">Compatibility</TableHead>
           <TableHead className="text-center">Test Cases</TableHead>
@@ -261,11 +215,7 @@
               <TableCell className="font-medium">{row.name}</TableCell>
               <TableCell className="text-center font-medium">
                 {((row.okTestCases * 100) / testCasesTotal).toFixed(2)}
-<<<<<<< HEAD
                 <span className="text-green-800 dark:text-neutral-400">%</span>
-=======
-                <span className="text-neutral-800 dark:text-neutral-400">%</span>
->>>>>>> ad464c0a
               </TableCell>
               <TableCell className="space-x-2 text-center">
                 <span className="text-green-600 dark:text-green-500">✓ {row.okTestCases}</span>
@@ -318,24 +268,15 @@
           onMouseLeave={() => setHovered(null)}
         >
           <div className="mb-1 flex items-center justify-between">
-<<<<<<< HEAD
             <span className="text-sm text-green-900 dark:text-neutral-300">{d.name}</span>
             <span className="text-sm tabular-nums text-green-800 dark:text-neutral-400">
-=======
-            <span className="text-sm text-neutral-800 dark:text-neutral-300">{d.name}</span>
-            <span className="text-zink-800 text-sm tabular-nums dark:text-zinc-400">
->>>>>>> ad464c0a
               {d.name === first.name && hovered
                 ? `${(first.rps / hovered.rps).toFixed(1)}x faster | `
                 : null}
               {d.rps.toFixed(0)} rps
             </span>
           </div>
-<<<<<<< HEAD
           <div className="h-[5px] overflow-hidden bg-blue-200 dark:bg-zinc-800">
-=======
-          <div className="h-[5px] overflow-hidden bg-zinc-200 dark:bg-zinc-800">
->>>>>>> ad464c0a
             <div
               className="h-full bg-sky-600/90 transition-[width] duration-1000 ease-out dark:bg-sky-600"
               style={{ width: `${(d.rps / max) * 100}%` }}
@@ -357,19 +298,11 @@
         <div key={d.name} className="">
           <div className="mb-1 flex items-center justify-between text-sm">
             <span>{d.name}</span>
-<<<<<<< HEAD
             <span className="tabular-nums text-green-800 dark:text-neutral-400">
               p95 {d.p95.toFixed(1)} ms | p99.9 {d.p99_9.toFixed(1)} ms
             </span>
           </div>
           <div className="border-beige-300 bg-beige-100 relative h-4 border dark:border-zinc-800 dark:bg-zinc-900">
-=======
-            <span className="tabular-nums text-neutral-500 dark:text-neutral-400">
-              p95 {d.p95.toFixed(1)} ms | p99.9 {d.p99_9.toFixed(1)} ms
-            </span>
-          </div>
-          <div className="relative h-4 border border-zinc-300 bg-zinc-200 dark:border-zinc-800 dark:bg-zinc-900">
->>>>>>> ad464c0a
             {/*<div className="absolute inset-y-0 left-0 right-0 m-2 border-b border-zinc-800" />*/}
             <div
               title={`p95 ${d.p95}ms`}
@@ -384,400 +317,8 @@
           </div>
         </div>
       ))}
-<<<<<<< HEAD
       <div className="text-center text-xs text-green-700 dark:text-neutral-400">
-=======
-      <div className="text-center text-xs text-neutral-500 dark:text-neutral-400">
->>>>>>> ad464c0a
         Axis scaled to the highest p99.9 across gateways
-      </div>
-    </div>
-  );
-}
-
-<<<<<<< HEAD
-const COLORS = ['#a3e635', '#60a5fa', '#f472b6', '#facc15', '#34d399', '#f87171']; // lime, sky, pink, amber, teal, red
-
-type SpeedwayVariant = 'simple' | 'fancy';
-
-export function GatewaySpeedway({ variant = 'fancy' }: { variant?: SpeedwayVariant }) {
-  const data = gateways.slice();
-  const [running, setRunning] = React.useState(true);
-  const [mult, setMult] = React.useState(1.0); // global speed multiplier
-  const [normalize, setNormalize] = React.useState(true); // divide by max RPS
-  const [state, setState] = React.useState(() => data.map(() => ({ dist: 10, laps: 0 })));
-  const last = React.useRef<number | null>(null);
-  const maxRps = Math.max(...data.map(d => d.rps));
-
-  // track + geometry
-  const w = 720,
-    h = 420; // svg size
-  const left = 90,
-    right = w - 90,
-    top = 60,
-    bottom = h - 60,
-    corner = 70;
-  const trackD = `M ${left + corner} ${top}
-             H ${right - corner}
-             A ${corner} ${corner} 0 0 1 ${right} ${top + corner}
-             V ${bottom - corner}
-             A ${corner} ${corner} 0 0 1 ${right - corner} ${bottom}
-             H ${left + corner}
-             A ${corner} ${corner} 0 0 1 ${left} ${bottom - corner}
-             V ${top + corner}
-             A ${corner} ${corner} 0 0 1 ${left + corner} ${top}
-             Z`;
-
-  const trackRef = React.useRef<SVGPathElement | null>(null);
-  const [trackLen, setTrackLen] = React.useState(1);
-  React.useEffect(() => {
-    if (trackRef.current) setTrackLen(trackRef.current.getTotalLength());
-  }, [trackD]);
-
-  // animation loop
-  React.useEffect(() => {
-    let raf = 0;
-    const basePxPerSec = 260; // for top RPS at mult=1
-    const tick = (t: number) => {
-      if (last.current == null) last.current = t;
-      const dt = (t - last.current) / 1000;
-      last.current = t;
-      if (running) {
-        setState(prev =>
-          prev.map((s, i) => {
-            const rps = data[i].rps;
-            const ratio = normalize ? rps / maxRps : rps / Math.max(1, 1000);
-            let dist = s.dist + dt * basePxPerSec * mult * ratio;
-            let laps = s.laps;
-            if (dist >= trackLen) {
-              laps += Math.floor(dist / trackLen);
-              dist = dist % trackLen;
-            }
-            return { dist, laps };
-          }),
-        );
-      }
-      raf = requestAnimationFrame(tick);
-    };
-    raf = requestAnimationFrame(tick);
-    return () => cancelAnimationFrame(raf);
-  }, [running, mult, normalize, data, maxRps, trackLen]);
-
-  const reset = () => {
-    setState(data.map(() => ({ dist: 10, laps: 0 })));
-    last.current = null;
-  };
-
-  // ranking by distance (laps + partial)
-  const ranking = state
-    .map((s, i) => ({
-      i,
-      name: data[i].name,
-      rps: data[i].rps,
-      color: COLORS[i % COLORS.length],
-      distance: s.laps + s.dist / trackLen,
-      laps: s.laps,
-    }))
-    .sort((a, b) => b.distance - a.distance);
-
-  // finish line placement at path length 0 (render vertical/upwards)
-  function pointAndAngleAt(len: number) {
-    if (!trackRef.current) return { x: 0, y: 0, ang: 0 };
-    const p = trackRef.current.getPointAtLength(len);
-    const p2 = trackRef.current.getPointAtLength(Math.min(len + 1, trackLen));
-    const ang = Math.atan2(p2.y - p.y, p2.x - p.x) * (180 / Math.PI);
-    return { x: p.x, y: p.y, ang };
-  }
-  const finish = pointAndAngleAt(0);
-  const trackStroke = 86; // road width
-
-  // Simple car
-  const SimpleCar = ({ color }: { color: string }) => (
-    <g>
-      <rect x={-10} y={-6} width={22} height={12} rx={3} fill={color} />
-      <rect x={-10} y={-6} width={22} height={12} rx={3} fill="#ffffff0f" />
-      <circle r={2} cx={-6} cy={8} fill="#111" />
-      <circle r={2} cx={6} cy={8} fill="#111" />
-      <circle r={2} cx={-6} cy={-8} fill="#111" />
-      <circle r={2} cx={6} cy={-8} fill="#111" />
-    </g>
-  );
-
-  // Fancy car sprite
-  function CarSpriteFancy({
-    color,
-    name,
-    dist,
-    index,
-    speedRatio,
-  }: {
-    color: string;
-    name: string;
-    dist: number;
-    index: number;
-    speedRatio: number;
-  }) {
-    const L = 28,
-      W = 14; // body size
-    const wheelR = 3;
-    const wheelCirc = 2 * Math.PI * wheelR;
-    const wheelAngle = ((dist / wheelCirc) * 180) / Math.PI; // degrees
-    const stripe = '#ffffff24';
-    const darker = '#00000040';
-    const trail = 6 + speedRatio * 18;
-    const trailOpacity = 0.18 + speedRatio * 0.22;
-
-    const Wheel = ({ x, y }: { x: number; y: number }) => (
-      <g transform={`translate(${x},${y}) rotate(${wheelAngle})`}>
-        <circle r={wheelR} fill="#0b0b0b" stroke="#1f1f1f" strokeWidth={0.8} />
-        <line x1={-wheelR} y1={0} x2={wheelR} y2={0} stroke="#3a3a3a" strokeWidth={0.8} />
-        <line x1={0} y1={-wheelR} x2={0} y2={wheelR} stroke="#3a3a3a" strokeWidth={0.8} />
-      </g>
-    );
-
-    return (
-      <g>
-        {/* speed trail */}
-        <polygon
-          points={`${-L / 2 - trail},${-W / 4} ${-L / 2},${-W / 2} ${-L / 2},${W / 2} ${-L / 2 - trail},${W / 4}`}
-          fill={color}
-          opacity={trailOpacity}
-        />
-
-        {/* body shadow */}
-        <rect x={-L / 2} y={-W / 2} width={L} height={W} rx={W / 3} fill="#000" opacity={0.25} />
-
-        {/* main body with gloss */}
-        <rect x={-L / 2} y={-W / 2} width={L} height={W} rx={W / 3} fill={color} />
-        <linearGradient id="carGloss" x1="0" y1="0" x2="0" y2="1">
-          <stop offset="0%" stopColor="#ffffff40" />
-          <stop offset="60%" stopColor="#ffffff10" />
-          <stop offset="100%" stopColor="#00000000" />
-        </linearGradient>
-        <rect x={-L / 2} y={-W / 2} width={L} height={W} rx={W / 3} fill="url(#carGloss)" />
-
-        {/* stripes */}
-        <rect x={-L / 2 + 2} y={-5} width={L - 10} height={1.6} fill={stripe} />
-        <rect x={-L / 2 + 2} y={-1.5} width={L - 4} height={2.2} fill={stripe} />
-
-        {/* windshield */}
-        <linearGradient id="glass" x1="0" y1="0" x2="1" y2="0">
-          <stop offset="0%" stopColor="#93c5fdcc" />
-          <stop offset="100%" stopColor="#38bdf8aa" />
-        </linearGradient>
-        <rect x={L / 8} y={-W / 3} width={L / 3} height={W / 1.5} rx={2} fill="url(#glass)" />
-
-        {/* spoilers */}
-        <rect x={L / 2 - 2} y={-W / 2} width={3} height={W} rx={1} fill={darker} />
-        <rect x={-L / 2 - 1} y={-W / 2} width={2} height={W} rx={1} fill={darker} />
-
-        {/* lights */}
-        <circle cx={L / 2 - 2} cy={-W / 4} r={1.5} fill="#fde68a" />
-        <circle cx={L / 2 - 2} cy={W / 4} r={1.5} fill="#fde68a" />
-        <rect x={-L / 2 + 1} y={-W / 3} width={2} height={W / 3} fill="#fb7185" />
-
-        {/* wheels with spinning spokes */}
-        <Wheel x={L / 2 - 6} y={-W / 2 - 2} />
-        <Wheel x={L / 2 - 6} y={W / 2 + 2} />
-        <Wheel x={-L / 2 + 6} y={-W / 2 - 2} />
-        <Wheel x={-L / 2 + 6} y={W / 2 + 2} />
-
-        {/* number badge */}
-        <circle cx={0} cy={0} r={4.2} fill="#111827" stroke="#374151" strokeWidth={0.8} />
-        <text x={0} y={1.6} textAnchor="middle" className="fill-zinc-200 text-[8px] font-semibold">
-          {index + 1}
-        </text>
-      </g>
-    );
-  }
-
-  return (
-    <div className="border-beige-400 bg-beige-100 rounded-2xl border p-4 dark:border-zinc-800 dark:bg-zinc-900">
-      <div className="mb-3 flex items-center justify-between">
-        <div className="text-sm font-medium text-zinc-300">Gateway Speedway</div>
-        <div className="flex items-center gap-2 text-xs text-zinc-400">
-          <button
-            onClick={() => setRunning(v => !v)}
-            className="border-beige-400 bg-beige-100 rounded-lg border px-2 py-1 text-zinc-200 hover:bg-zinc-700 dark:border-zinc-700 dark:bg-zinc-800"
-          >
-            {running ? 'Pause' : 'Play'}
-          </button>
-          <button
-            onClick={reset}
-            className="border-beige-400 bg-beige-100 rounded-lg border px-2 py-1 text-zinc-200 hover:bg-zinc-700 dark:border-zinc-700 dark:bg-zinc-800"
-          >
-            Reset
-          </button>
-          <label className="ml-2 flex items-center gap-2">
-            <span>Speed</span>
-            <input
-              type="range"
-              min={0.25}
-              max={3}
-              step={0.05}
-              value={mult}
-              onChange={e => setMult(Number(e.target.value))}
-            />
-            <span className="tabular-nums">×{mult.toFixed(2)}</span>
-          </label>
-          <label className="ml-3 flex items-center gap-2">
-            <input
-              type="checkbox"
-              checked={normalize}
-              onChange={e => setNormalize(e.target.checked)}
-            />
-            <span>Normalize to top RPS</span>
-          </label>
-          <label className="ml-3 flex items-center gap-2">
-            <span>Car style</span>
-            <select
-              className="rounded border border-zinc-700 bg-zinc-800 px-2 py-1"
-              value={variant}
-              onChange={() => {}}
-            >
-              <option value="simple">Simple</option>
-              <option value="fancy">Fancy</option>
-            </select>
-            <span className="text-zinc-500">(use prop)</span>
-          </label>
-        </div>
-      </div>
-
-      <div className="grid gap-4 md:grid-cols-3">
-        <div className="overflow-hidden rounded-xl border border-zinc-800 bg-zinc-950 md:col-span-2">
-          <svg viewBox={`0 0 ${w} ${h}`} className="block h-auto w-full">
-            {/* background */}
-            <defs>
-              <radialGradient id="bg" cx="50%" cy="50%" r="65%">
-                <stop offset="0%" stopColor="#0a0a0a" />
-                <stop offset="100%" stopColor="#000" />
-              </radialGradient>
-              <pattern id="check" width="6" height="6" patternUnits="userSpaceOnUse">
-                <rect width="6" height="6" fill="#e5e7eb" />
-                <rect width="3" height="3" x="0" y="0" fill="#111" />
-                <rect width="3" height="3" x="3" y="3" fill="#111" />
-              </pattern>
-              <filter id="shadow" x="-50%" y="-50%" width="200%" height="200%">
-                <feDropShadow dx="0" dy="1" stdDeviation="2" floodOpacity="0.5" />
-              </filter>
-            </defs>
-            <rect x="0" y="0" width={w} height={h} fill="url(#bg)" />
-
-            {/* track shoulders */}
-            <path
-              d={trackD}
-              fill="none"
-              stroke="#0f0f0f"
-              strokeWidth={trackStroke + 10}
-              strokeLinejoin="round"
-              strokeLinecap="round"
-            />
-            {/* main track */}
-            <path
-              ref={trackRef}
-              d={trackD}
-              fill="none"
-              stroke="#18181b"
-              strokeWidth={trackStroke}
-              strokeLinejoin="round"
-              strokeLinecap="round"
-            />
-            {/* edges */}
-            <path
-              d={trackD}
-              fill="none"
-              stroke="#27272a"
-              strokeWidth={4}
-              strokeLinejoin="round"
-              strokeLinecap="round"
-            />
-            {/* center dashed line */}
-            <path
-              d={trackD}
-              fill="none"
-              stroke="#3f3f46"
-              strokeDasharray="16 12"
-              strokeWidth={2}
-              strokeLinejoin="round"
-              strokeLinecap="round"
-            />
-
-            {/* finish line: render vertical (no rotation) */}
-            <g transform={`translate(${finish.x},${finish.y})`}>
-              <rect
-                x={-6}
-                y={-trackStroke / 2}
-                width={12}
-                height={trackStroke}
-                fill="url(#check)"
-                stroke="#000"
-                strokeOpacity="0.3"
-              />
-              <text
-                x={0}
-                y={-trackStroke / 2 - 8}
-                textAnchor="middle"
-                className="fill-zinc-400 text-[10px]"
-              >
-                FINISH
-              </text>
-            </g>
-
-            {/* cars */}
-            {state.map((s, i) => {
-              if (!trackRef.current) return null;
-              const p = trackRef.current.getPointAtLength(s.dist);
-              const p2 = trackRef.current.getPointAtLength((s.dist + 1) % trackLen);
-              const ang = Math.atan2(p2.y - p.y, p2.x - p.x) * (180 / Math.PI);
-              const color = COLORS[i % COLORS.length];
-              const rps = data[i].rps; // <-- FIXED: direct reference (no $1 placeholder)
-              const speedRatio = normalize ? rps / maxRps : rps / Math.max(1, 1000);
-              return (
-                <g
-                  key={i}
-                  transform={`translate(${p.x},${p.y}) rotate(${ang})`}
-                  filter="url(#shadow)"
-                >
-                  {variant === 'fancy' ? (
-                    <CarSpriteFancy
-                      color={color}
-                      name={data[i].name}
-                      dist={s.dist}
-                      index={i}
-                      speedRatio={speedRatio}
-                    />
-                  ) : (
-                    <SimpleCar color={color} />
-                  )}
-                  <text x={0} y={-12} textAnchor="middle" className="fill-zinc-300 text-[9px]">
-                    {data[i].name}
-                  </text>
-                </g>
-              );
-            })}
-          </svg>
-        </div>
-
-        {/* leaderboard */}
-        <div className="rounded-xl border border-zinc-800 bg-zinc-950 p-3">
-          <div className="mb-2 text-xs text-zinc-400">Leaderboard (distance)</div>
-          <div className="space-y-2">
-            {ranking.map((r, idx) => (
-              <div key={r.i} className="flex items-center gap-2">
-                <div className="w-6 text-right text-sm text-zinc-500">{idx + 1}</div>
-                <div className="h-3 w-3 rounded-full" style={{ background: r.color }} />
-                <div className="flex-1 text-sm text-zinc-200">{r.name}</div>
-                <div className="text-xs tabular-nums text-zinc-400">{r.laps} laps</div>
-                <div className="w-20 text-right text-xs tabular-nums text-zinc-500">
-                  {r.rps.toFixed(0)} rps
-                </div>
-              </div>
-            ))}
-          </div>
-          <div className="mt-2 text-[10px] text-zinc-500">
-            Cars follow a rounded-rectangle circuit with a vertical finish line. Speed ∝ RPS.
-          </div>
-        </div>
       </div>
     </div>
   );
@@ -788,22 +329,11 @@
     <div className="relative pl-16">
       <div className="font-semibold">
         <div className="bg-beige-100 absolute left-0 top-0 flex size-10 items-center justify-center rounded-lg dark:bg-neutral-600/20">
-=======
-function HighlightItem(props: { icon: React.ReactNode; title: string; description: string }) {
-  return (
-    <div className="relative pl-16">
-      <div className="font-semibold text-zinc-600 dark:text-white">
-        <div className="absolute left-0 top-0 flex size-10 items-center justify-center rounded-lg bg-neutral-600/50 dark:bg-neutral-600/20">
->>>>>>> ad464c0a
           {props.icon}
         </div>
         {props.title}
       </div>
-<<<<<<< HEAD
       <div className="text-sm text-green-800 dark:text-neutral-400">{props.description}</div>
-=======
-      <div className="text-sm text-neutral-500 dark:text-neutral-400">{props.description}</div>
->>>>>>> ad464c0a
     </div>
   );
 }
