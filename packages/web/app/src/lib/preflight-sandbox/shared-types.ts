/* eslint-disable @typescript-eslint/no-namespace */

import { Kit } from '../kit';
import { JSONPrimitive } from './json';

type _MessageEvent<T> = MessageEvent<T>;

export type LogMessage = {
  level: 'log' | 'warn' | 'error' | 'info';
  message: string;
  line?: number;
  column?: number;
};

export type ErrorMessage = {
  message: string;
  line?: number;
  column?: number;
};

export namespace IFrameEvents {
  export namespace Outgoing {
    export const enum Event {
      ready = 'ready',
      start = 'start',
      log = 'log',
      result = 'result',
      error = 'error',
      prompt = 'prompt',
    }

<<<<<<< HEAD
    export namespace EventData {
      export interface Ready {
        type: Event.ready;
      }

      export interface Start {
        type: Event.start;
        runId: string;
      }

      export interface Log {
        type: Event.log;
        runId: string;
        log: string | globalThis.Error;
      }

      export interface Result {
        type: Event.result;
        runId: string;
        environmentVariables: Record<string, JSONPrimitive>;
        request: {
          headers: Kit.Headers.Encoded;
        };
      }

      export interface Error {
        type: Event.error;
        runId: string;
        error: globalThis.Error;
      }

      export interface Prompt {
        type: Event.prompt;
        runId: string;
        promptId: number;
        message: string;
        defaultValue?: string;
      }
    }

    export type EventData = {
      ready: EventData.Ready;
      start: EventData.Start;
      log: EventData.Log;
      prompt: EventData.Prompt;
      result: EventData.Result;
      error: EventData.Error;
    }[Event];
=======
    type ReadyEventData = {
      type: Event.ready;
    };

    type StartEventData = {
      type: Event.start;
      runId: string;
    };

    type LogEventData = {
      type: Event.log;
      runId: string;
      log: LogMessage;
    };

    type ResultEventData = {
      type: Event.result;
      runId: string;
      environmentVariables: Record<string, unknown>;
    };

    type ErrorEventData = {
      type: Event.error;
      runId: string;
      error: ErrorMessage;
    };

    type PromptEventData = {
      type: Event.prompt;
      runId: string;
      promptId: number;
      message: string;
      defaultValue?: string;
    };

    export type EventData =
      | ReadyEventData
      | StartEventData
      | LogEventData
      | PromptEventData
      | ResultEventData
      | ErrorEventData;
>>>>>>> 393ece7e

    export type MessageEvent = _MessageEvent<EventData>;
  }

  export namespace Incoming {
    export const enum Event {
      run = 'run',
      promptResponse = 'promptResponse',
      abort = 'abort',
    }

    export namespace EventData {
      export interface Run {
        type: Event.run;
        id: string;
        script: string;
        environmentVariables: Record<string, JSONPrimitive>;
      }

      export interface Abort {
        type: Event.abort;
        id: string;
      }

      export interface PromptResponse {
        type: Event.promptResponse;
        id: string;
        promptId: number;
        value: string | null;
      }
    }

    export type EventData = {
      run: EventData.Run;
      promptResponse: EventData.PromptResponse;
      abort: EventData.Abort;
    }[Event];

    export type MessageEvent = _MessageEvent<EventData>;
  }
}

export namespace WorkerEvents {
  export namespace Outgoing {
    export const enum Event {
      ready = 'ready',
      log = 'log',
      result = 'result',
      error = 'error',
      prompt = 'prompt',
    }

<<<<<<< HEAD
    export namespace EventData {
      export interface Log {
        type: Event.log;
        message: string;
      }

      export interface Error {
        type: Event.error;
        error: globalThis.Error;
      }

      export interface Prompt {
        type: Event.prompt;
        promptId: number;
        message: string;
        defaultValue: string;
      }

      export interface Result {
        type: Event.result;
        environmentVariables: Record<string, JSONPrimitive>;
        request: {
          headers: Kit.Headers.Encoded;
        };
      }

      export interface Ready {
        type: Event.ready;
      }
    }

    export type EventData = {
      log: EventData.Log;
      error: EventData.Error;
      prompt: EventData.Prompt;
      result: EventData.Result;
      ready: EventData.Ready;
    }[Event];

=======
    type LogEventData = { type: Event.log; message: LogMessage };
    type ErrorEventData = { type: Event.error; error: ErrorMessage };
    type PromptEventData = {
      type: Event.prompt;
      promptId: number;
      message: string;
      defaultValue: string;
    };
    type ResultEventData = { type: Event.result; environmentVariables: Record<string, unknown> };
    type ReadyEventData = { type: Event.ready };

    export type EventData =
      | ResultEventData
      | LogEventData
      | ErrorEventData
      | ReadyEventData
      | PromptEventData;
>>>>>>> 393ece7e
    export type MessageEvent = _MessageEvent<EventData>;
  }

  export namespace Incoming {
    export const enum Event {
      run = 'run',
      promptResponse = 'promptResponse',
    }

    export namespace EventData {
      export interface PromptResponse {
        type: Event.promptResponse;
        promptId: number;
        value: string | null;
      }

      export interface Run {
        type: Event.run;
        script: string;
        environmentVariables: Record<string, JSONPrimitive>;
      }
    }

    export type EventData = {
      promptResponse: EventData.PromptResponse;
      run: EventData.Run;
    }[Event];

    export type MessageEvent = _MessageEvent<EventData>;
  }
}<|MERGE_RESOLUTION|>--- conflicted
+++ resolved
@@ -29,7 +29,6 @@
       prompt = 'prompt',
     }
 
-<<<<<<< HEAD
     export namespace EventData {
       export interface Ready {
         type: Event.ready;
@@ -43,7 +42,7 @@
       export interface Log {
         type: Event.log;
         runId: string;
-        log: string | globalThis.Error;
+        log: LogMessage;
       }
 
       export interface Result {
@@ -58,7 +57,7 @@
       export interface Error {
         type: Event.error;
         runId: string;
-        error: globalThis.Error;
+        error: ErrorMessage;
       }
 
       export interface Prompt {
@@ -78,50 +77,6 @@
       result: EventData.Result;
       error: EventData.Error;
     }[Event];
-=======
-    type ReadyEventData = {
-      type: Event.ready;
-    };
-
-    type StartEventData = {
-      type: Event.start;
-      runId: string;
-    };
-
-    type LogEventData = {
-      type: Event.log;
-      runId: string;
-      log: LogMessage;
-    };
-
-    type ResultEventData = {
-      type: Event.result;
-      runId: string;
-      environmentVariables: Record<string, unknown>;
-    };
-
-    type ErrorEventData = {
-      type: Event.error;
-      runId: string;
-      error: ErrorMessage;
-    };
-
-    type PromptEventData = {
-      type: Event.prompt;
-      runId: string;
-      promptId: number;
-      message: string;
-      defaultValue?: string;
-    };
-
-    export type EventData =
-      | ReadyEventData
-      | StartEventData
-      | LogEventData
-      | PromptEventData
-      | ResultEventData
-      | ErrorEventData;
->>>>>>> 393ece7e
 
     export type MessageEvent = _MessageEvent<EventData>;
   }
@@ -174,16 +129,15 @@
       prompt = 'prompt',
     }
 
-<<<<<<< HEAD
     export namespace EventData {
       export interface Log {
         type: Event.log;
-        message: string;
+        message: LogMessage;
       }
 
       export interface Error {
         type: Event.error;
-        error: globalThis.Error;
+        error: ErrorMessage;
       }
 
       export interface Prompt {
@@ -214,25 +168,6 @@
       ready: EventData.Ready;
     }[Event];
 
-=======
-    type LogEventData = { type: Event.log; message: LogMessage };
-    type ErrorEventData = { type: Event.error; error: ErrorMessage };
-    type PromptEventData = {
-      type: Event.prompt;
-      promptId: number;
-      message: string;
-      defaultValue: string;
-    };
-    type ResultEventData = { type: Event.result; environmentVariables: Record<string, unknown> };
-    type ReadyEventData = { type: Event.ready };
-
-    export type EventData =
-      | ResultEventData
-      | LogEventData
-      | ErrorEventData
-      | ReadyEventData
-      | PromptEventData;
->>>>>>> 393ece7e
     export type MessageEvent = _MessageEvent<EventData>;
   }
 
