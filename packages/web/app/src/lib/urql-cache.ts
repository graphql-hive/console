import { DocumentNode, Kind } from 'graphql';
import { produce } from 'immer';
import { TypedDocumentNode } from 'urql';
import type { CreateProjectMutation } from '@/components/layouts/organization';
import type { CreateTarget_CreateTargetMutation } from '@/components/layouts/project';
import type { CreateAlertModal_AddAlertMutation } from '@/components/project/alerts/create-alert';
import type { CreateChannel_AddAlertChannelMutation } from '@/components/project/alerts/create-channel';
import type { DeleteAlertsButton_DeleteAlertsMutation } from '@/components/project/alerts/delete-alerts-button';
import type { DeleteChannelsButton_DeleteChannelsMutation } from '@/components/project/alerts/delete-channels-button';
import type { CreateOperationMutationType } from '@/components/target/laboratory/create-operation-modal';
import type { DeleteCollectionMutationType } from '@/components/target/laboratory/delete-collection-modal';
import type { DeleteOperationMutationType } from '@/components/target/laboratory/delete-operation-modal';
import type { CreateAccessToken_CreateTokenMutation } from '@/components/target/settings/registry-access-token';
import { graphql } from '@/gql';
import { CollectionsQuery } from '@/lib/hooks/laboratory/use-collections';
import type { CreateOrganizationMutation } from '@/pages/organization-new';
<<<<<<< HEAD
import { TokensDocument, type DeleteTokensDocument } from '@/pages/target-settings';
=======
import type { DeleteOrganizationDocument } from '@/pages/organization-settings';
import type { DeleteProjectMutation } from '@/pages/project-settings';
import { CollectionsQuery } from '@/pages/target-laboratory';
import {
  TokensDocument,
  type DeleteTargetMutation,
  type DeleteTokensDocument,
} from '@/pages/target-settings';
>>>>>>> 35f069c4
import { ResultOf, VariablesOf } from '@graphql-typed-document-node/core';
import { Cache, QueryInput, UpdateResolver } from '@urql/exchange-graphcache';

const TargetsDocument = graphql(`
  query targets($selector: ProjectSelectorInput!) {
    targets(selector: $selector) {
      total
      nodes {
        id
      }
    }
  }
`);

const getOperationName = (query: DocumentNode): string | void => {
  for (const node of query.definitions) {
    if (node.kind === Kind.OPERATION_DEFINITION) {
      return node.name?.value;
    }
  }
};

function updateQuery<T, V>(cache: Cache, input: QueryInput<T, V>, recipe: (obj: T) => void) {
  return cache.updateQuery(input, (data: T | null) => {
    if (!data) {
      console.error('Query Cache Updater: Empty data', {
        operationName: getOperationName(input.query as TypedDocumentNode),
        variables: input.variables,
      });
      return null;
    }
    return produce(data, recipe);
  });
}

type TypedDocumentNodeUpdateResolver<TNode extends TypedDocumentNode<any, any>> = UpdateResolver<
  ResultOf<TNode>,
  VariablesOf<TNode>
>;

const deleteAlerts: TypedDocumentNodeUpdateResolver<
  typeof DeleteAlertsButton_DeleteAlertsMutation
> = ({ deleteAlerts }, _args, cache) => {
  if (deleteAlerts.ok) {
    cache.invalidate({
      __typename: 'Project',
      id: deleteAlerts.ok.updatedProject.id,
    });
  }
};

const createOrganization: TypedDocumentNodeUpdateResolver<typeof CreateOrganizationMutation> = (
  _data,
  _args,
  cache,
) => {
  cache.invalidate('Query', 'organizations');
};

const deleteOrganization: TypedDocumentNodeUpdateResolver<typeof DeleteOrganizationDocument> = (
  { deleteOrganization },
  _args,
  cache,
) => {
  const { organization } = deleteOrganization;

  cache.invalidate({
    __typename: organization.__typename,
    id: organization.id,
  });
};

const createProject: TypedDocumentNodeUpdateResolver<typeof CreateProjectMutation> = (
  { createProject },
  _args,
  cache,
) => {
  if (!createProject.ok) {
    return;
  }

  cache.invalidate({
    __typename: 'Organization',
    id: createProject.ok.updatedOrganization.id,
  });
};

const deleteProject: TypedDocumentNodeUpdateResolver<typeof DeleteProjectMutation> = (
  { deleteProject },
  _args,
  cache,
) => {
  const project = deleteProject.deletedProject;

  cache.invalidate({
    __typename: project.__typename,
    id: project.id,
  });
};

const createTarget: TypedDocumentNodeUpdateResolver<typeof CreateTarget_CreateTargetMutation> = (
  { createTarget },
  _args,
  cache,
) => {
  if (!createTarget.ok) {
    return;
  }

  const target = createTarget.ok.createdTarget;
  const { selector } = createTarget.ok;

  updateQuery(
    cache,
    {
      query: TargetsDocument,
      variables: {
        selector: {
          organization: selector.organization,
          project: selector.project,
        },
      },
    },
    data => {
      // TODO: figure out masking
      data.targets.nodes.unshift(target as any);
      data.targets.total += 1;
    },
  );
};

const deleteTarget: TypedDocumentNodeUpdateResolver<typeof DeleteTargetMutation> = (
  { deleteTarget },
  _args,
  cache,
) => {
  const target = deleteTarget.deletedTarget;

  cache.invalidate({
    __typename: target.__typename,
    id: target.id,
  });
};

const createToken: TypedDocumentNodeUpdateResolver<typeof CreateAccessToken_CreateTokenMutation> = (
  { createToken },
  _args,
  cache,
) => {
  if (!createToken.ok) {
    return;
  }
  const { selector, createdToken } = createToken.ok;

  updateQuery(
    cache,
    {
      query: TokensDocument,
      variables: {
        selector: {
          organization: selector.organization,
          project: selector.project,
          target: selector.target,
        },
      },
    },
    data => {
      data.tokens.nodes.unshift(createdToken as any);
      data.tokens.total += 1;
    },
  );
};

const deleteTokens: TypedDocumentNodeUpdateResolver<typeof DeleteTokensDocument> = (
  { deleteTokens },
  _args,
  cache,
) => {
  const { selector } = deleteTokens;

  updateQuery(
    cache,
    {
      query: TokensDocument,
      variables: {
        selector: {
          organization: selector.organization,
          project: selector.project,
          target: selector.target,
        },
      },
    },
    data => {
      data.tokens.nodes = data.tokens.nodes.filter(
        node => !deleteTokens.deletedTokens.includes(node.id),
      );
      data.tokens.total = data.tokens.nodes.length;
    },
  );
};

const addAlertChannel: TypedDocumentNodeUpdateResolver<
  typeof CreateChannel_AddAlertChannelMutation
> = ({ addAlertChannel }, args, cache) => {
  if (!addAlertChannel.ok) {
    return;
  }

  const { updatedProject } = addAlertChannel.ok;
  cache.invalidate({
    __typename: 'Project',
    id: updatedProject.id,
  });
};
const deleteAlertChannels: TypedDocumentNodeUpdateResolver<
  typeof DeleteChannelsButton_DeleteChannelsMutation
> = ({ deleteAlertChannels }, _args, cache) => {
  if (deleteAlertChannels.ok) {
    cache.invalidate({
      __typename: 'Project',
      id: deleteAlertChannels.ok.updatedProject.id,
    });
  }
};
const addAlert: TypedDocumentNodeUpdateResolver<typeof CreateAlertModal_AddAlertMutation> = (
  { addAlert },
  _args,
  cache,
) => {
  if (!addAlert.ok) {
    return;
  }

  const { updatedProject } = addAlert.ok;
  cache.invalidate({
    __typename: 'Project',
    id: updatedProject.id,
  });
};

const deleteDocumentCollection: TypedDocumentNodeUpdateResolver<DeleteCollectionMutationType> = (
  mutation,
  args,
  cache,
) => {
  cache.updateQuery(
    {
      query: CollectionsQuery,
      variables: {
        selector: args.selector,
      },
    },
    data => {
      if (data === null) {
        return null;
      }

      return {
        ...data,
        target: Object.assign(
          {},
          data.target,
          mutation.deleteDocumentCollection.ok?.updatedTarget || {},
        ),
      };
    },
  );
};

const deleteOperationInDocumentCollection: TypedDocumentNodeUpdateResolver<
  DeleteOperationMutationType
> = (mutation, args, cache) => {
  cache.updateQuery(
    {
      query: CollectionsQuery,
      variables: {
        selector: args.selector,
      },
    },
    data => {
      if (data === null) {
        return null;
      }

      return {
        ...data,
        target: Object.assign(
          {},
          data.target,
          mutation.deleteOperationInDocumentCollection.ok?.updatedTarget || {},
        ),
      };
    },
  );
};

const createOperationInDocumentCollection: TypedDocumentNodeUpdateResolver<
  CreateOperationMutationType
> = (mutation, args, cache) => {
  cache.updateQuery(
    {
      query: CollectionsQuery,
      variables: {
        selector: args.selector,
      },
    },
    data => {
      if (data === null) {
        return null;
      }

      return {
        ...data,
        target: Object.assign(
          {},
          data.target,
          mutation.createOperationInDocumentCollection.ok?.updatedTarget || {},
        ),
      };
    },
  );
};

// UpdateResolver
export const Mutation = {
  createOrganization,
  deleteOrganization,
  createProject,
  deleteProject,
  createTarget,
  deleteTarget,
  createToken,
  deleteTokens,
  deleteAlerts,
  addAlertChannel,
  deleteAlertChannels,
  addAlert,
  deleteDocumentCollection,
  deleteOperationInDocumentCollection,
  createOperationInDocumentCollection,
};<|MERGE_RESOLUTION|>--- conflicted
+++ resolved
@@ -14,18 +14,13 @@
 import { graphql } from '@/gql';
 import { CollectionsQuery } from '@/lib/hooks/laboratory/use-collections';
 import type { CreateOrganizationMutation } from '@/pages/organization-new';
-<<<<<<< HEAD
-import { TokensDocument, type DeleteTokensDocument } from '@/pages/target-settings';
-=======
 import type { DeleteOrganizationDocument } from '@/pages/organization-settings';
 import type { DeleteProjectMutation } from '@/pages/project-settings';
-import { CollectionsQuery } from '@/pages/target-laboratory';
 import {
   TokensDocument,
   type DeleteTargetMutation,
   type DeleteTokensDocument,
 } from '@/pages/target-settings';
->>>>>>> 35f069c4
 import { ResultOf, VariablesOf } from '@graphql-typed-document-node/core';
 import { Cache, QueryInput, UpdateResolver } from '@urql/exchange-graphcache';
 
