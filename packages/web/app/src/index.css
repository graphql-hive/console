--- conflicted
+++ resolved
@@ -239,7 +239,14 @@
   @apply absolute right-2 size-1.5 rounded-full border border-orange-600 bg-orange-400 content-[''];
 }
 
-<<<<<<< HEAD
+#root {
+  background-color: rgb(3 7 17 / var(--tw-bg-opacity, 1)) !important;
+}
+
+#root > * {
+  background-color: rgb(3 7 17 / var(--tw-bg-opacity, 1)) !important;
+}
+
 @layer utilities {
   .no-scrollbar::-webkit-scrollbar {
     display: none;
@@ -248,12 +255,4 @@
     -ms-overflow-style: none;
     scrollbar-width: none;
   }
-=======
-#root {
-  background-color: rgb(3 7 17 / var(--tw-bg-opacity, 1)) !important;
-}
-
-#root > * {
-  background-color: rgb(3 7 17 / var(--tw-bg-opacity, 1)) !important;
->>>>>>> 644cc2dc
 }