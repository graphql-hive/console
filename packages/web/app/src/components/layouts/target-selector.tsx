import {
  Select,
  SelectContent,
  SelectItem,
  SelectTrigger,
  SelectValue,
} from '@/components/ui/select';
import { FragmentType, graphql, useFragment } from '@/gql';
import { Link, useRouter } from '@tanstack/react-router';

const TargetSelector_OrganizationConnectionFragment = graphql(`
  fragment TargetSelector_OrganizationConnectionFragment on OrganizationConnection {
    nodes {
      id
      slug
      projects {
        edges {
          node {
            id
            slug
            targets {
              edges {
                node {
                  id
                  slug
                }
              }
            }
          }
        }
      }
    }
  }
`);

export function TargetSelector(props: {
  currentOrganizationSlug: string;
  currentProjectSlug: string;
  currentTargetSlug: string;
  optional?: boolean;
  showOrganization?: boolean;
  showProject?: boolean;
  onValueChange?: Function;
  organizations: FragmentType<typeof TargetSelector_OrganizationConnectionFragment> | null;
}) {
  const router = useRouter();

  const showOrganization =
    typeof props.showOrganization !== 'undefined' ? props.showOrganization : true;
  const showProject = typeof props.showProject !== 'undefined' ? props.showProject : true;
  const isOptional = typeof props.optional !== 'undefined' ? props.optional : false;

  const organizations = useFragment(
    TargetSelector_OrganizationConnectionFragment,
    props.organizations,
  )?.nodes;

  const currentOrganization = organizations?.find(
    node => node.slug === props.currentOrganizationSlug,
  );

  const projects = currentOrganization?.projects.edges;
  const currentProject = projects?.find(edge => edge.node.slug === props.currentProjectSlug)?.node;

<<<<<<< HEAD
  const targets = currentProject?.targets?.nodes;
  const currentTarget = targets?.find(node => node.slug === props.currentTargetSlug);
  const onValueChangeFunc =
    typeof props.onValueChange !== 'undefined' ? props.onValueChange : () => {};

  return (
    <>
      {showOrganization ? (
        currentOrganization ? (
          <Link
            to="/$organizationSlug"
            params={{
              organizationSlug: currentOrganization.slug,
            }}
            className="max-w-[200px] shrink-0 truncate font-medium"
          >
            {currentOrganization.slug}
          </Link>
        ) : (
          <div className="h-5 w-48 max-w-[200px] animate-pulse rounded-full bg-gray-800" />
        )
      ) : null
      }
      {showOrganization ? <div className="italic text-gray-500">/</div> : <></>}
      {showProject ? (
        currentOrganization && currentProject ? (
          <Link
            to="/$organizationSlug/$projectSlug"
            params={{
              organizationSlug: props.currentOrganizationSlug,
              projectSlug: props.currentProjectSlug,
            }}
            className="max-w-[200px] shrink-0 truncate font-medium"
          >
            {currentProject.slug}
          </Link>
        ) : (
          <div className="h-5 w-48 max-w-[200px] animate-pulse rounded-full bg-gray-800" />
        )
      ) : null
      }
      {showProject ? <div className="italic text-gray-500">/</div> : null}
      {(targets?.length && currentOrganization && currentProject && currentTarget) || isOptional ? (
=======
  const targetEdges = currentProject?.targets.edges;
  const currentTarget = targetEdges?.find(edge => edge.node.slug === props.currentTargetSlug)?.node;

  return (
    <>
      {currentOrganization ? (
        <Link
          to="/$organizationSlug"
          params={{
            organizationSlug: currentOrganization.slug,
          }}
          className="max-w-[200px] shrink-0 truncate font-medium"
        >
          {currentOrganization.slug}
        </Link>
      ) : (
        <div className="h-5 w-48 max-w-[200px] animate-pulse rounded-full bg-gray-800" />
      )}
      <div className="italic text-gray-500">/</div>
      {currentOrganization && currentProject ? (
        <Link
          to="/$organizationSlug/$projectSlug"
          params={{
            organizationSlug: props.currentOrganizationSlug,
            projectSlug: props.currentProjectSlug,
          }}
          className="max-w-[200px] shrink-0 truncate font-medium"
        >
          {currentProject.slug}
        </Link>
      ) : (
        <div className="h-5 w-48 max-w-[200px] animate-pulse rounded-full bg-gray-800" />
      )}
      <div className="italic text-gray-500">/</div>
      {targetEdges?.length && currentOrganization && currentProject && currentTarget ? (
>>>>>>> 7e753a5a
        <>
          <Select
            value={props.currentTargetSlug}
            onValueChange={
              onValueChangeFunc
                ? id => {
                    onValueChangeFunc(id);
                  }
                : id => {
                    void router.navigate({
                      to: '/$organizationSlug/$projectSlug/$targetSlug',
                      params: {
                        organizationSlug: props.currentOrganizationSlug,
                        projectSlug: props.currentProjectSlug,
                        targetSlug: id,
                      },
                    });
                  }
            }
          >
            <SelectTrigger variant="default" data-cy="target-picker-trigger">
              <div className="font-medium" data-cy="target-picker-current">
                {isOptional ? <SelectValue placeholder="Pick an option" /> : (currentTarget?.slug ?? '')}  
              </div>
            </SelectTrigger>
            <SelectContent>
<<<<<<< HEAD
              {isOptional ? (
                <SelectItem
                  key='empty'
                  value='empty'
                  data-cy='project-picker-option-Unassigned'
                >
                  Unassigned
=======
              {targetEdges.map(edge => (
                <SelectItem
                  key={edge.node.slug}
                  value={edge.node.slug}
                  data-cy={`target-picker-option-${edge.node.slug}`}
                >
                  {edge.node.slug}
>>>>>>> 7e753a5a
                </SelectItem>
              ) : (
                <></>
              )}
              {targets ? (
                targets.map(target => (
                  <SelectItem
                    key={target.slug}
                    value={target.id}
                    data-cy={`target-picker-option-${target.slug}`}
                  >
                    {target.slug}
                  </SelectItem>
                ))
              ) : (
                <></>
              )}
            </SelectContent>
          </Select>
        </>
      ) : (
        <div className="h-5 w-48 max-w-[200px] animate-pulse rounded-full bg-gray-800" />
      )}
    </>
  );
}<|MERGE_RESOLUTION|>--- conflicted
+++ resolved
@@ -62,51 +62,6 @@
   const projects = currentOrganization?.projects.edges;
   const currentProject = projects?.find(edge => edge.node.slug === props.currentProjectSlug)?.node;
 
-<<<<<<< HEAD
-  const targets = currentProject?.targets?.nodes;
-  const currentTarget = targets?.find(node => node.slug === props.currentTargetSlug);
-  const onValueChangeFunc =
-    typeof props.onValueChange !== 'undefined' ? props.onValueChange : () => {};
-
-  return (
-    <>
-      {showOrganization ? (
-        currentOrganization ? (
-          <Link
-            to="/$organizationSlug"
-            params={{
-              organizationSlug: currentOrganization.slug,
-            }}
-            className="max-w-[200px] shrink-0 truncate font-medium"
-          >
-            {currentOrganization.slug}
-          </Link>
-        ) : (
-          <div className="h-5 w-48 max-w-[200px] animate-pulse rounded-full bg-gray-800" />
-        )
-      ) : null
-      }
-      {showOrganization ? <div className="italic text-gray-500">/</div> : <></>}
-      {showProject ? (
-        currentOrganization && currentProject ? (
-          <Link
-            to="/$organizationSlug/$projectSlug"
-            params={{
-              organizationSlug: props.currentOrganizationSlug,
-              projectSlug: props.currentProjectSlug,
-            }}
-            className="max-w-[200px] shrink-0 truncate font-medium"
-          >
-            {currentProject.slug}
-          </Link>
-        ) : (
-          <div className="h-5 w-48 max-w-[200px] animate-pulse rounded-full bg-gray-800" />
-        )
-      ) : null
-      }
-      {showProject ? <div className="italic text-gray-500">/</div> : null}
-      {(targets?.length && currentOrganization && currentProject && currentTarget) || isOptional ? (
-=======
   const targetEdges = currentProject?.targets.edges;
   const currentTarget = targetEdges?.find(edge => edge.node.slug === props.currentTargetSlug)?.node;
 
@@ -142,7 +97,6 @@
       )}
       <div className="italic text-gray-500">/</div>
       {targetEdges?.length && currentOrganization && currentProject && currentTarget ? (
->>>>>>> 7e753a5a
         <>
           <Select
             value={props.currentTargetSlug}
@@ -169,15 +123,6 @@
               </div>
             </SelectTrigger>
             <SelectContent>
-<<<<<<< HEAD
-              {isOptional ? (
-                <SelectItem
-                  key='empty'
-                  value='empty'
-                  data-cy='project-picker-option-Unassigned'
-                >
-                  Unassigned
-=======
               {targetEdges.map(edge => (
                 <SelectItem
                   key={edge.node.slug}
@@ -185,7 +130,6 @@
                   data-cy={`target-picker-option-${edge.node.slug}`}
                 >
                   {edge.node.slug}
->>>>>>> 7e753a5a
                 </SelectItem>
               ) : (
                 <></>
