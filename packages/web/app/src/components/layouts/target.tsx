import { createContext, ReactElement, ReactNode, useContext, useMemo, useState } from 'react';
import { LinkIcon } from 'lucide-react';
import { useQuery } from 'urql';
import { Button } from '@/components/ui/button';
import {
  Dialog,
  DialogContent,
  DialogDescription,
  DialogHeader,
  DialogTitle,
} from '@/components/ui/dialog';
import { HiveLink } from '@/components/ui/hive-link';
import { InputCopy } from '@/components/ui/input-copy';
import { Link as UiLink } from '@/components/ui/link';
import {
  Select,
  SelectContent,
  SelectItem,
  SelectTrigger,
  SelectValue,
} from '@/components/ui/select';
import { UserMenu } from '@/components/ui/user-menu';
import { graphql } from '@/gql';
import { ProjectType } from '@/gql/graphql';
import { getDocsUrl } from '@/lib/docs-url';
import { useToggle } from '@/lib/hooks';
import { useResetState } from '@/lib/hooks/use-reset-state';
import { useLastVisitedOrganizationWriter } from '@/lib/last-visited-org';
import { cn } from '@/lib/utils';
import { Link } from '@tanstack/react-router';
import { ResourceNotFoundComponent } from '../resource-not-found';
import { Label } from '../ui/label';
import { Tabs, TabsContent, TabsList, TabsTrigger } from '../ui/tabs';
import { TargetSelector } from './target-selector';

export enum Page {
  Schema = 'schema',
  Explorer = 'explorer',
  Checks = 'checks',
  History = 'history',
  Insights = 'insights',
  Traces = 'traces',
  Laboratory = 'laboratory',
  Apps = 'apps',
  Proposals = 'proposals',
  Settings = 'settings',
}

type TargetReference = {
  organizationSlug: string;
  projectSlug: string;
  targetSlug: string;
};

const TargetReferenceContext = createContext<TargetReference | undefined>(undefined);

type TargetReferenceProviderProps = {
  children: ReactNode;
  organizationSlug: string;
  projectSlug: string;
  targetSlug: string;
};

export const TargetReferenceProvider = ({
  children,
  organizationSlug,
  projectSlug,
  targetSlug,
}: TargetReferenceProviderProps) => {
  return (
    <TargetReferenceContext.Provider value={{ organizationSlug, projectSlug, targetSlug }}>
      {children}
    </TargetReferenceContext.Provider>
  );
};

export const useTargetReference = () => {
  const context = useContext(TargetReferenceContext);
  if (!context) {
    throw new Error('useTargetReference must be used within a TargetReferenceProvider');
  }
  return context;
};

const TargetLayoutQuery = graphql(`
  query TargetLayoutQuery($organizationSlug: String!, $projectSlug: String!, $targetSlug: String!) {
    me {
      id
      ...UserMenu_MeFragment
    }
    organizations {
      ...TargetSelector_OrganizationConnectionFragment
      ...UserMenu_OrganizationConnectionFragment
    }
    isCDNEnabled
    organization: organizationBySlug(organizationSlug: $organizationSlug) {
      id
      slug
      project: projectBySlug(projectSlug: $projectSlug) {
        id
        slug
        target: targetBySlug(targetSlug: $targetSlug) {
          id
          slug
          viewerCanViewLaboratory
          viewerCanViewAppDeployments
          viewerCanAccessSettings
<<<<<<< HEAD
          viewerCanViewSchemaProposals
=======
          viewerCanAccessTraces
>>>>>>> 644cc2dc
          latestSchemaVersion {
            id
          }
        }
      }
    }
  }
`);

export const TargetLayout = ({
  children,
  connect,
  page,
  className,
  ...props
}: {
  page: Page;
  organizationSlug: string;
  projectSlug: string;
  targetSlug: string;
  className?: string;
  children: ReactNode;
  connect?: ReactNode;
}): ReactElement | null => {
  const [isModalOpen, toggleModalOpen] = useToggle();
  const [query] = useQuery({
    query: TargetLayoutQuery,
    requestPolicy: 'cache-first',
    variables: {
      organizationSlug: props.organizationSlug,
      projectSlug: props.projectSlug,
      targetSlug: props.targetSlug,
    },
  });

  const me = query.data?.me;
  const currentOrganization = query.data?.organization;
  const currentProject = query.data?.organization?.project;
  const currentTarget = query.data?.organization?.project?.target;
  const latestSchemaVersion = query.data?.organization?.project?.target?.latestSchemaVersion?.id;

  const isCDNEnabled = query.data?.isCDNEnabled === true;

  useLastVisitedOrganizationWriter(currentOrganization?.slug);

  return (
    <TargetReferenceProvider
      organizationSlug={props.organizationSlug}
      projectSlug={props.projectSlug}
      targetSlug={props.targetSlug}
    >
      <header>
        <div className="container flex h-[--header-height] items-center justify-between">
          <div className="flex flex-row items-center gap-4">
            <HiveLink className="size-8" />
            <TargetSelector
              organizations={query.data?.organizations ?? null}
              currentOrganizationSlug={props.organizationSlug}
              currentProjectSlug={props.projectSlug}
              currentTargetSlug={props.targetSlug}
            />
          </div>
          <div>
            <UserMenu
              me={me ?? null}
              currentOrganizationSlug={props.organizationSlug}
              organizations={query.data?.organizations ?? null}
            />
          </div>
        </div>
      </header>

      {query.fetching === false &&
      query.stale === false &&
      (currentProject === null || currentOrganization === null || currentTarget === null) ? (
        <ResourceNotFoundComponent title="404 - This project does not seem to exist." />
      ) : (
        <>
          <div className="relative h-[--tabs-navbar-height] border-b border-gray-800">
            <div className="container flex items-center justify-between">
              {currentOrganization && currentProject && currentTarget ? (
                <Tabs className="flex h-full grow flex-col" value={page}>
                  <TabsList variant="menu">
                    <TabsTrigger variant="menu" value={Page.Schema} asChild>
                      <Link
                        to="/$organizationSlug/$projectSlug/$targetSlug"
                        params={{
                          organizationSlug: props.organizationSlug,
                          projectSlug: props.projectSlug,
                          targetSlug: props.targetSlug,
                        }}
                      >
                        Schema
                      </Link>
                    </TabsTrigger>
                    <TabsTrigger variant="menu" value={Page.Checks} asChild>
                      <Link
                        to="/$organizationSlug/$projectSlug/$targetSlug/checks"
                        params={{
                          organizationSlug: props.organizationSlug,
                          projectSlug: props.projectSlug,
                          targetSlug: props.targetSlug,
                        }}
                      >
                        Checks
                      </Link>
                    </TabsTrigger>
                    <TabsTrigger variant="menu" value={Page.Explorer} asChild>
                      <Link
                        to="/$organizationSlug/$projectSlug/$targetSlug/explorer"
                        params={{
                          organizationSlug: props.organizationSlug,
                          projectSlug: props.projectSlug,
                          targetSlug: props.targetSlug,
                        }}
                      >
                        Explorer
                      </Link>
                    </TabsTrigger>
                    <TabsTrigger variant="menu" value={Page.History} asChild>
                      <Link
                        to="/$organizationSlug/$projectSlug/$targetSlug/history/$versionId"
                        params={{
                          organizationSlug: currentOrganization.slug,
                          projectSlug: currentProject.slug,
                          targetSlug: currentTarget.slug,
                          versionId: latestSchemaVersion ?? '',
                        }}
                      >
                        History
                      </Link>
                    </TabsTrigger>
                    <TabsTrigger variant="menu" value={Page.Insights} asChild>
                      <Link
                        to="/$organizationSlug/$projectSlug/$targetSlug/insights"
                        params={{
                          organizationSlug: props.organizationSlug,
                          projectSlug: props.projectSlug,
                          targetSlug: props.targetSlug,
                        }}
                      >
                        Insights
                      </Link>
                    </TabsTrigger>
                    {currentTarget.viewerCanAccessTraces && (
                      <TabsTrigger variant="menu" value={Page.Traces} asChild>
                        <Link
                          to="/$organizationSlug/$projectSlug/$targetSlug/traces"
                          params={{
                            organizationSlug: props.organizationSlug,
                            projectSlug: props.projectSlug,
                            targetSlug: props.targetSlug,
                          }}
                        >
                          Traces
                        </Link>
                      </TabsTrigger>
                    )}
                    {currentTarget.viewerCanViewAppDeployments && (
                      <TabsTrigger variant="menu" value={Page.Apps} asChild>
                        <Link
                          to="/$organizationSlug/$projectSlug/$targetSlug/apps"
                          params={{
                            organizationSlug: props.organizationSlug,
                            projectSlug: props.projectSlug,
                            targetSlug: props.targetSlug,
                          }}
                        >
                          Apps
                        </Link>
                      </TabsTrigger>
                    )}
                    {currentTarget.viewerCanViewLaboratory && (
                      <TabsTrigger variant="menu" value={Page.Laboratory} asChild>
                        <Link
                          to="/$organizationSlug/$projectSlug/$targetSlug/laboratory"
                          params={{
                            organizationSlug: props.organizationSlug,
                            projectSlug: props.projectSlug,
                            targetSlug: props.targetSlug,
                          }}
                        >
                          Laboratory
                        </Link>
                      </TabsTrigger>
                    )}
                    {currentTarget.viewerCanViewSchemaProposals && (
                      <TabsTrigger variant="menu" value={Page.Proposals} asChild>
                        <Link
                          to="/$organizationSlug/$projectSlug/$targetSlug/proposals"
                          params={{
                            organizationSlug: props.organizationSlug,
                            projectSlug: props.projectSlug,
                            targetSlug: props.targetSlug,
                          }}
                        >
                          Proposals
                        </Link>
                      </TabsTrigger>
                    )}
                    {currentTarget.viewerCanAccessSettings && (
                      <TabsTrigger variant="menu" value={Page.Settings} asChild>
                        <Link
                          to="/$organizationSlug/$projectSlug/$targetSlug/settings"
                          params={{
                            organizationSlug: props.organizationSlug,
                            projectSlug: props.projectSlug,
                            targetSlug: props.targetSlug,
                          }}
                        >
                          Settings
                        </Link>
                      </TabsTrigger>
                    )}
                  </TabsList>
                </Tabs>
              ) : (
                <div className="flex flex-row gap-x-8 border-b-2 border-b-transparent px-4 py-3">
                  <div className="h-5 w-12 animate-pulse rounded-full bg-gray-800" />
                  <div className="h-5 w-12 animate-pulse rounded-full bg-gray-800" />
                  <div className="h-5 w-12 animate-pulse rounded-full bg-gray-800" />
                </div>
              )}
              {currentTarget ? (
                connect != null ? (
                  connect
                ) : isCDNEnabled ? (
                  <>
                    <Button
                      onClick={toggleModalOpen}
                      variant="link"
                      className="whitespace-nowrap text-orange-500"
                    >
                      <LinkIcon size={16} className="mr-2" />
                      Connect to CDN
                    </Button>
                    <ConnectSchemaModal
                      organizationSlug={props.organizationSlug}
                      projectSlug={props.projectSlug}
                      targetSlug={props.targetSlug}
                      isOpen={isModalOpen}
                      toggleModalOpen={toggleModalOpen}
                    />
                  </>
                ) : null
              ) : null}
            </div>
          </div>
          <div className={cn('container min-h-[var(--content-height)] pb-7', className)}>
            {children}
          </div>
        </>
      )}
    </TargetReferenceProvider>
  );
};

const ConnectSchemaModalQuery = graphql(`
  query ConnectSchemaModal($targetSelector: TargetSelectorInput!) {
    target(reference: { bySelector: $targetSelector }) {
      id
      project {
        id
        type
      }
      cdnUrl
      activeContracts(first: 20) {
        edges {
          node {
            id
            contractName
            cdnUrl
          }
        }
      }
    }
  }
`);

type CdnArtifactType = 'sdl' | 'services' | 'supergraph' | 'metadata';

const ArtifactToProjectTypeMapping: Record<ProjectType, CdnArtifactType[]> = {
  [ProjectType.Federation]: ['supergraph', 'sdl', 'services'],
  [ProjectType.Single]: ['sdl', 'metadata'],
  [ProjectType.Stitching]: ['sdl', 'services'],
};

const ArtifactTypeToDisplayName: Record<CdnArtifactType, string> = {
  supergraph: 'Supergraph',
  sdl: 'Public GraphQL SDL',
  services: 'Services Definition and SDL',
  metadata: 'Hive Schema Metadata',
};

function composeEndpoint(baseUrl: string, artifactType: CdnArtifactType): string {
  return `${baseUrl}/${artifactType}`;
}

export function ConnectSchemaModal(props: {
  isOpen: boolean;
  toggleModalOpen: () => void;
  organizationSlug: string;
  projectSlug: string;
  targetSlug: string;
}) {
  const [query] = useQuery({
    query: ConnectSchemaModalQuery,
    variables: {
      targetSelector: {
        organizationSlug: props.organizationSlug,
        projectSlug: props.projectSlug,
        targetSlug: props.targetSlug,
      },
    },
    requestPolicy: 'cache-and-network',
    // we only need to fetch the data when the modal is open
    pause: !props.isOpen,
  });

  const [selectedGraph, setSelectedGraph] = useState<string>('DEFAULT_GRAPH');

  const selectedContract = useMemo(() => {
    if (selectedGraph === 'DEFAULT_GRAPH') {
      return null;
    }
    return query.data?.target?.activeContracts.edges.find(
      ({ node }) => node.contractName === selectedGraph,
    )?.node;
  }, [selectedGraph]);

  const target = query.data?.target;

  const [selectedArtifact, setSelectedArtifact] = useResetState<CdnArtifactType>(
    () => (target?.project.type === ProjectType.Federation ? 'supergraph' : 'sdl'),
    [target?.project.type],
  );

  return (
    <Dialog open={props.isOpen} onOpenChange={props.toggleModalOpen}>
      <DialogContent className="w-[650px] min-w-[650px]">
        <DialogHeader>
          <DialogTitle>Hive CDN Access</DialogTitle>
          <DialogDescription>
            Learn more in our{' '}
            <UiLink
              variant="primary"
              href={getDocsUrl('/high-availability-cdn')}
              target="_blank"
              rel="noreferrer"
            >
              High-Availability CDN
            </UiLink>{' '}
            documentation.
          </DialogDescription>
        </DialogHeader>
        <div className="max-w-[600px]">
          {target && (
            <>
              <div className="mb-5 mt-1 flex flex-row justify-start gap-3">
                <div>
                  <Label>Graph Variant</Label>
                  <Select
                    value={selectedGraph}
                    onValueChange={value => {
                      if (
                        value !== 'DEFAULT_GRAPH' &&
                        selectedArtifact !== 'sdl' &&
                        selectedArtifact !== 'supergraph'
                      ) {
                        setSelectedArtifact('sdl');
                      }
                      setSelectedGraph(value);
                    }}
                  >
                    <SelectTrigger className="w-[250px] max-w-[300px]">
                      <SelectValue placeholder="Select Graph" />
                    </SelectTrigger>
                    <SelectContent>
                      <SelectItem value="DEFAULT_GRAPH">Default Graph</SelectItem>
                      {target.activeContracts.edges.map(({ node }) => (
                        <SelectItem key={node.id} value={node.contractName}>
                          {node.contractName}
                        </SelectItem>
                      ))}
                    </SelectContent>
                  </Select>
                </div>
                <div>
                  <Label>Artifact</Label>
                  <Select
                    value={selectedArtifact}
                    onValueChange={(value: CdnArtifactType) => setSelectedArtifact(value)}
                  >
                    <SelectTrigger className="w-[250px] max-w-[300px]">
                      <SelectValue placeholder="Select Artifact" />
                    </SelectTrigger>
                    <SelectContent>
                      {ArtifactToProjectTypeMapping[target.project.type].map(t => (
                        <SelectItem
                          key={t}
                          value={t}
                          disabled={
                            t !== 'supergraph' && t !== 'sdl' && selectedGraph !== 'DEFAULT_GRAPH'
                          }
                        >
                          {ArtifactTypeToDisplayName[t]}
                        </SelectItem>
                      ))}
                    </SelectContent>
                  </Select>
                </div>
              </div>
              {selectedArtifact === 'supergraph' ? (
                <FederationModalContent
                  cdnUrl={selectedContract?.cdnUrl ?? target.cdnUrl}
                  organizationSlug={props.organizationSlug}
                  projectSlug={props.projectSlug}
                  targetSlug={props.targetSlug}
                />
              ) : (
                <div className="space-y-2 text-sm">
                  <p>To access your schema from Hive's CDN, use the following endpoint:</p>
                  <InputCopy
                    value={composeEndpoint(
                      selectedContract?.cdnUrl ?? target.cdnUrl,
                      selectedArtifact,
                    )}
                  />
                  <p>
                    To authenticate,{' '}
                    <UiLink
                      as="a"
                      search={{
                        page: 'cdn',
                      }}
                      variant="primary"
                      to="/$organizationSlug/$projectSlug/$targetSlug/settings"
                      params={{
                        organizationSlug: props.organizationSlug,
                        projectSlug: props.projectSlug,
                        targetSlug: props.targetSlug,
                      }}
                      target="_blank"
                      rel="noreferrer"
                    >
                      create a CDN Access Token from your target's Settings page
                    </UiLink>{' '}
                    use the CDN access token in your HTTP headers:
                    <br />
                  </p>
                  <InputCopy value="X-Hive-CDN-Key: <Your Access Token>" />
                </div>
              )}
            </>
          )}
        </div>
      </DialogContent>
    </Dialog>
  );
}

function FederationModalContent(props: {
  cdnUrl: string;
  organizationSlug: string;
  projectSlug: string;
  targetSlug: string;
}) {
  const authenticateSection = (
    <p>
      Replace "{'<hive_cdn_access_key>'}" with a{' '}
      <UiLink
        search={{
          page: 'cdn',
        }}
        variant="primary"
        to="/$organizationSlug/$projectSlug/$targetSlug/settings"
        params={{
          organizationSlug: props.organizationSlug,
          projectSlug: props.projectSlug,
          targetSlug: props.targetSlug,
        }}
        target="_blank"
        rel="noreferrer"
      >
        CDN Access Token from your target's settings
      </UiLink>
      .
    </p>
  );
  return (
    <Tabs className="mt-2 flex min-h-[300px] grow flex-col text-sm" defaultValue="hive-gateway">
      <TabsList variant="content">
        <TabsTrigger value="hive-gateway" variant="content">
          Hive Gateway
        </TabsTrigger>
        <TabsTrigger value="apollo-router" variant="content">
          Apollo Router
        </TabsTrigger>
        <TabsTrigger value="cdn" variant="content">
          Custom / HTTP
        </TabsTrigger>
      </TabsList>
      <TabsContent value="hive-gateway" variant="content">
        <p>
          Start up a Hive Gateway instance polling the supergraph from the Hive CDN using the
          following command.
        </p>
        {authenticateSection}
        <div className="mt-2">
          <InputCopy
            multiline
            value={`docker run --name hive-gateway --rm -p 4000:4000 \\
  ghcr.io/graphql-hive/gateway supergraph \\
  "${props.cdnUrl}" \\
  --hive-cdn-key '<hive_cdn_access_key>'`}
          />
        </div>
        <p>
          For more information please refer to our{' '}
          <UiLink variant="primary" target="_blank" rel="noreferrer" to={getDocsUrl('/gateway')}>
            Hive Gateway documentation
          </UiLink>
          .
        </p>
      </TabsContent>
      <TabsContent value="apollo-router" variant="content">
        <p>
          Start up a Hive Gateway instance polling the supergraph from the Hive CDN using the
          following command.
        </p>
        {authenticateSection}
        <InputCopy
          multiline
          value={`docker run --name hive-gateway --rm \\
  --env HIVE_CDN_ENDPOINT="${props.cdnUrl}" \\
  --env HIVE_CDN_KEY="<hive_cdn_access_key>"
  ghcr.io/graphql-hive/apollo-router`}
        />
        <p>
          For more information please refer to our{' '}
          <UiLink
            variant="primary"
            target="_blank"
            rel="noreferrer"
            to={getDocsUrl('/other-integrations/apollo-router')}
          >
            Apollo Router documentation
          </UiLink>
          .
        </p>
      </TabsContent>
      <TabsContent value="cdn" variant="content">
        <p>For other tooling you can access the raw supergraph by sending a HTTP request.</p>
        <p>To access your schema from Hive's CDN, use the following endpoint:</p>
        <div>
          <InputCopy multiline value={`${props.cdnUrl}/supergraph`} />
        </div>
        <p>Here is an example calling the endpoint using curl.</p>
        {authenticateSection}
        <div className="mt-2">
          <InputCopy
            multiline
            value={`curl -H 'X-Hive-CDN-Key: <hive_cdn_access_key>' \\
  ${props.cdnUrl}/supergraph`}
          />
        </div>
        <p>
          For more information please refer to our{' '}
          <UiLink
            variant="primary"
            target="_blank"
            rel="noreferrer"
            to={getDocsUrl('/high-availability-cdn')}
          >
            CDN documentation
          </UiLink>
          .
        </p>
      </TabsContent>
    </Tabs>
  );
}<|MERGE_RESOLUTION|>--- conflicted
+++ resolved
@@ -105,11 +105,8 @@
           viewerCanViewLaboratory
           viewerCanViewAppDeployments
           viewerCanAccessSettings
-<<<<<<< HEAD
+          viewerCanAccessTraces
           viewerCanViewSchemaProposals
-=======
-          viewerCanAccessTraces
->>>>>>> 644cc2dc
           latestSchemaVersion {
             id
           }
