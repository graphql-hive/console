--- conflicted
+++ resolved
@@ -12,8 +12,6 @@
   action?: ToastActionElement;
 };
 
-<<<<<<< HEAD
-=======
 const _actionTypes = {
   ADD_TOAST: 'ADD_TOAST',
   UPDATE_TOAST: 'UPDATE_TOAST',
@@ -21,7 +19,6 @@
   REMOVE_TOAST: 'REMOVE_TOAST',
 } as const;
 
->>>>>>> 3292da8b
 let count = 0;
 
 function genId() {
@@ -29,16 +26,7 @@
   return count.toString();
 }
 
-<<<<<<< HEAD
-type ActionType = {
-  ADD_TOAST: 'ADD_TOAST';
-  UPDATE_TOAST: 'UPDATE_TOAST';
-  DISMISS_TOAST: 'DISMISS_TOAST';
-  REMOVE_TOAST: 'REMOVE_TOAST';
-};
-=======
 type ActionType = typeof _actionTypes;
->>>>>>> 3292da8b
 
 type Action =
   | {
