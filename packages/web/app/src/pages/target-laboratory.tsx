import { ReactElement, useCallback, useEffect, useMemo, useRef, useState } from 'react';
import { cx } from 'class-variance-authority';
import clsx from 'clsx';
import { GraphiQL } from 'graphiql';
import { buildSchema } from 'graphql';
import { ChevronDownIcon, EraserIcon } from 'lucide-react';
import { Helmet } from 'react-helmet-async';
import { useMutation, useQuery } from 'urql';
import { Page, TargetLayout } from '@/components/layouts/target';
import { ConnectLabModal } from '@/components/target/laboratory/connect-lab-modal';
import { CreateOperationModal } from '@/components/target/laboratory/create-operation-modal';
import { Button } from '@/components/ui/button';
import { Collapsible, CollapsibleContent, CollapsibleTrigger } from '@/components/ui/collapsible';
import { DocsLink } from '@/components/ui/docs-note';
import {
  DropdownMenu,
  DropdownMenuContent,
  DropdownMenuItem,
  DropdownMenuSeparator,
  DropdownMenuTrigger,
} from '@/components/ui/dropdown-menu';
import { SaveIcon, ShareIcon } from '@/components/ui/icon';
import { Meta } from '@/components/ui/meta';
import { Subtitle, Title } from '@/components/ui/page';
import { QueryError } from '@/components/ui/query-error';
import { ToggleGroup, ToggleGroupItem } from '@/components/v2/toggle-group';
import { graphql } from '@/gql';
import { useClipboard, useNotifications, useToggle } from '@/lib/hooks';
import { useCollections } from '@/lib/hooks/laboratory/use-collections';
import { useCurrentOperation } from '@/lib/hooks/laboratory/use-current-operation';
import {
  operationCollectionsPlugin,
  TargetLaboratoryPageQuery,
} from '@/lib/hooks/laboratory/use-operation-collections-plugin';
import { useSyncOperationState } from '@/lib/hooks/laboratory/use-sync-operation-state';
import { useOperationFromQueryString } from '@/lib/hooks/laboratory/useOperationFromQueryString';
import { useResetState } from '@/lib/hooks/use-reset-state';
import {
  LogRecord,
  preflightScriptPlugin,
  PreflightScriptProvider,
  PreflightScriptResultData,
  usePreflightScript,
} from '@/lib/preflight-sandbox/graphiql-plugin';
import { cn } from '@/lib/utils';
import { explorerPlugin } from '@graphiql/plugin-explorer';
import {
  UnStyledButton as GraphiQLButton,
  GraphiQLProviderProps,
  Tooltip as GraphiQLTooltip,
  useEditorContext,
} from '@graphiql/react';
import { createGraphiQLFetcher, Fetcher, isAsyncIterable } from '@graphiql/toolkit';
import { EnterFullScreenIcon, ExitFullScreenIcon } from '@radix-ui/react-icons';
import { Repeater } from '@repeaterjs/repeater';
import { Link as RouterLink, useRouter } from '@tanstack/react-router';
import 'graphiql/style.css';
import '@graphiql/plugin-explorer/style.css';
import { PromptManager, PromptProvider } from '@/components/ui/prompt';
import { useRedirect } from '@/lib/access/common';
<<<<<<< HEAD
import { Kit } from '@/lib/kit';
=======
import { captureException } from '@sentry/react';
>>>>>>> d2a4387b

const explorer = explorerPlugin();

// Declare outside components, otherwise while clicking on field in explorer operationCollectionsPlugin will be open
const plugins = [explorer, operationCollectionsPlugin, preflightScriptPlugin];

function Share(): ReactElement | null {
  const label = 'Share query';
  const copyToClipboard = useClipboard();
  const operationFromQueryString = useOperationFromQueryString();

  if (!operationFromQueryString) return null;

  return (
    <GraphiQLTooltip label={label}>
      <GraphiQLButton
        className="graphiql-toolbar-button"
        aria-label={label}
        onClick={async () => {
          await copyToClipboard(window.location.href);
        }}
      >
        <ShareIcon className="graphiql-toolbar-icon" />
      </GraphiQLButton>
    </GraphiQLTooltip>
  );
}

const UpdateOperationMutation = graphql(`
  mutation UpdateOperation(
    $selector: TargetSelectorInput!
    $input: UpdateDocumentCollectionOperationInput!
  ) {
    updateOperationInDocumentCollection(selector: $selector, input: $input) {
      error {
        message
      }
      ok {
        operation {
          id
          name
          query
          variables
          headers
        }
      }
    }
  }
`);

function Save(props: {
  organizationSlug: string;
  projectSlug: string;
  targetSlug: string;
}): ReactElement {
  const router = useRouter();
  const [operationModalOpen, toggleOperationModal] = useToggle();
  const { collections } = useCollections({
    organizationSlug: props.organizationSlug,
    projectSlug: props.projectSlug,
    targetSlug: props.targetSlug,
  });
  const notify = useNotifications();
  const currentOperation = useCurrentOperation({
    organizationSlug: props.organizationSlug,
    projectSlug: props.projectSlug,
    targetSlug: props.targetSlug,
  });
  const [, mutateUpdate] = useMutation(UpdateOperationMutation);
  const { queryEditor, variableEditor, headerEditor, updateActiveTabValues } = useEditorContext()!;
  const { clearOperation } = useSyncOperationState({
    organizationSlug: props.organizationSlug,
    projectSlug: props.projectSlug,
    targetSlug: props.targetSlug,
  });
  const operationFromQueryString = useOperationFromQueryString();

  const onSaveSuccess = useCallback(
    ({ id, name }: { id: string; name: string }) => {
      if (id) {
        if (!operationFromQueryString) {
          updateActiveTabValues({ id, title: name });
        }
        void router.navigate({
          to: '/$organizationSlug/$projectSlug/$targetSlug/laboratory',
          params: {
            organizationSlug: props.organizationSlug,
            projectSlug: props.projectSlug,
            targetSlug: props.targetSlug,
          },
          search: { operation: id },
        });
      }
      clearOperation();
    },
    [clearOperation, router],
  );
  const isSame =
    !!currentOperation &&
    currentOperation.query === queryEditor?.getValue() &&
    currentOperation.variables === variableEditor?.getValue() &&
    currentOperation.headers === headerEditor?.getValue();

  const label = 'Save operation';

  return (
    <DropdownMenu>
      <GraphiQLTooltip label={label}>
        <DropdownMenuTrigger asChild>
          <GraphiQLButton
            data-cy="save-operation"
            className={cn(
              'graphiql-toolbar-button',
              currentOperation && !isSame && 'hive-badge-is-changed relative after:top-1',
            )}
            aria-label={label}
          >
            <SaveIcon className="graphiql-toolbar-icon h-5" />
          </GraphiQLButton>
        </DropdownMenuTrigger>
      </GraphiQLTooltip>
      <DropdownMenuContent align="end">
        {!isSame && currentOperation && (
          <>
            <DropdownMenuItem
              disabled={isSame || !currentOperation}
              className="mb-0 text-red-600"
              onClick={() => {
                queryEditor?.setValue(currentOperation.query);
                clearOperation();
              }}
            >
              Discard changes
            </DropdownMenuItem>
            <DropdownMenuSeparator />
          </>
        )}
        <DropdownMenuItem
          disabled={isSame || !currentOperation}
          className={cx(
            (isSame || !currentOperation) && 'cursor-default text-gray-400 hover:bg-transparent',
          )}
          onClick={async () => {
            if (!currentOperation || isSame) {
              return;
            }
            const { error, data } = await mutateUpdate({
              selector: {
                targetSlug: props.targetSlug,
                organizationSlug: props.organizationSlug,
                projectSlug: props.projectSlug,
              },
              input: {
                name: currentOperation.name,
                collectionId: currentOperation.collection.id,
                query: queryEditor?.getValue(),
                variables: variableEditor?.getValue(),
                headers: headerEditor?.getValue(),
                operationId: currentOperation.id,
              },
            });
            if (data) {
              clearOperation();
              notify('Updated!', 'success');
            }
            if (error) {
              notify(error.message, 'error');
            }
          }}
        >
          Save
        </DropdownMenuItem>
        <DropdownMenuItem
          data-cy="save-operation-as"
          onClick={async () => {
            if (!collections.length) {
              notify('Please create a collection first.', 'error');
              return;
            }
            toggleOperationModal();
          }}
        >
          Save as
        </DropdownMenuItem>
      </DropdownMenuContent>
      <CreateOperationModal
        organizationSlug={props.organizationSlug}
        projectSlug={props.projectSlug}
        targetSlug={props.targetSlug}
        isOpen={operationModalOpen}
        close={toggleOperationModal}
        onSaveSuccess={onSaveSuccess}
      />
    </DropdownMenu>
  );
}

function substituteVariablesInHeaders(
  headers: Record<string, string>,
  environmentVariables: Record<string, Kit.JSON.Value>,
) {
  return Object.fromEntries(
    Object.entries(headers).map(([key, value]) => {
      if (typeof value === 'string') {
        // Replace all occurrences of `{{keyName}}` strings only if key exists in `environmentVariables`
        value = value.replaceAll(/{{(?<keyName>.*?)}}/g, (originalString, envKey: string) => {
          return Object.hasOwn(environmentVariables, envKey)
            ? String(environmentVariables[envKey])
            : originalString;
        });
      }
      return [key, value];
    }),
  );
}

function LaboratoryPageContent(props: {
  organizationSlug: string;
  projectSlug: string;
  targetSlug: string;
  selectedOperationId?: string;
}) {
  const [query] = useQuery({
    query: TargetLaboratoryPageQuery,
    variables: {
      organizationSlug: props.organizationSlug,
      projectSlug: props.projectSlug,
      targetSlug: props.targetSlug,
    },
  });
  const router = useRouter();
  const [isConnectLabModalOpen, toggleConnectLabModal] = useToggle();
  const [isFullScreen, setIsFullScreen] = useState(false);
  const { collections } = useCollections({
    organizationSlug: props.organizationSlug,
    projectSlug: props.projectSlug,
    targetSlug: props.targetSlug,
  });
  const userOperations = useMemo(() => {
    const operations = collections.flatMap(collection =>
      collection.operations.edges.map(o => o.node.id),
    );
    return new Set(operations);
  }, [collections]);

  const sdl = query.data?.target?.latestSchemaVersion?.sdl;
  const schema = useMemo(() => (sdl ? buildSchema(sdl) : null), [sdl]);

  const [actualSelectedApiEndpoint, setEndpointType] = useApiTabValueState(
    query.data?.target?.graphqlEndpointUrl ?? null,
  );

  const mockEndpoint = `${location.origin}/api/lab/${props.organizationSlug}/${props.projectSlug}/${props.targetSlug}`;
  const target = query.data?.target;

  const preflightScript = usePreflightScript({ target: target ?? null });

  const fetcher = useMemo<Fetcher>(() => {
    return async (params, opts) => {
      const url =
        (actualSelectedApiEndpoint === 'linkedApi' ? target?.graphqlEndpointUrl : undefined) ??
        mockEndpoint;

      return new Repeater(async (push, stop) => {
        let hasFinishedPreflightScript = false;
        // eslint-disable-next-line @typescript-eslint/no-floating-promises
        stop.then(() => {
          if (!hasFinishedPreflightScript) {
            preflightScript.abort();
          }
        });

        let preflightData: PreflightScriptResultData;
        try {
          preflightData = await preflightScript.execute();
        } catch (err: unknown) {
          if (err instanceof Error === false) {
            throw err;
          }
          const formatError = JSON.stringify(
            {
              name: err.name,
              message: err.message,
            },
            null,
            2,
          );
          const error = new Error(`Error during preflight script execution:\n\n${formatError}`);
          // We only want to expose the error message, not the whole stack trace.
          delete error.stack;
          stop(error);
          return;
        } finally {
          hasFinishedPreflightScript = true;
        }

        const headers = {
          // todo: test case covering point below
          // We want to prevent users from interpolating environment variables into
          // their preflight script headers. So, apply substitution BEFORE merging
          // in preflight headers.
          //
          ...substituteVariablesInHeaders(opts?.headers ?? {}, preflightData.environmentVariables),

          // todo: test case covering this limitation
          // todo: website documentation mentioning this limitation to our users.
          // todo: jsdoc on `lab` mentioning this limitation to our users.
          // todo: https://github.com/graphql/graphiql/pull/3854
          // We have submitted a PR to GraphiQL to fix the issue described below.
          // Once shipped, remove our lossy code below.
          //
          // GraphiQLFetcher only support record-shaped headers which
          // precludes complete usage of Headers data structure, namely where there are multiple values for one
          // header.
          //
          ...Object.fromEntries(preflightData.request.headers),
        };

        const graphiqlFetcher = createGraphiQLFetcher({ url, fetch });
        const result = await graphiqlFetcher(params, {
          ...opts,
          headers,
        });

        if (isAsyncIterable(result)) {
          // eslint-disable-next-line @typescript-eslint/no-floating-promises
          stop.then(
            () => 'return' in result && result.return instanceof Function && result.return(),
          );
          try {
            for await (const value of result) {
              await push(value);
            }
            stop();
          } catch (err) {
            const error = new Error(err instanceof Error ? err.message : 'Unexpected error.');
            // We only want to expose the error message, not the whole stack trace.
            delete error.stack;
            stop(error);
            return;
          }
        }

        return result;
      });
    };
  }, [
    target?.graphqlEndpointUrl,
    actualSelectedApiEndpoint,
    preflightScript.execute,
    preflightScript.isPreflightScriptEnabled,
  ]);

  const FullScreenIcon = isFullScreen ? ExitFullScreenIcon : EnterFullScreenIcon;

  const handleTabChange = useCallback<Exclude<GraphiQLProviderProps['onTabChange'], undefined>>(
    ({ tabs, activeTabIndex }) => {
      const activeTab = tabs.find((_, index) => index === activeTabIndex)!;
      // Set search params while clicking on tab
      void router.navigate({
        to: '/$organizationSlug/$projectSlug/$targetSlug/laboratory',
        params: {
          organizationSlug: props.organizationSlug,
          projectSlug: props.projectSlug,
          targetSlug: props.targetSlug,
        },
        search: { operation: userOperations.has(activeTab.id) ? activeTab.id : undefined },
      });
    },
    [userOperations],
  );

  useRedirect({
    canAccess: target?.viewerCanViewLaboratory === true,
    redirectTo: router => {
      void router.navigate({
        to: '/$organizationSlug/$projectSlug/$targetSlug',
        params: {
          organizationSlug: props.organizationSlug,
          projectSlug: props.projectSlug,
          targetSlug: props.targetSlug,
        },
      });
    },
    entity: target,
  });

  if (query.error) {
    return (
      <QueryError
        organizationSlug={props.organizationSlug}
        error={query.error}
        showLogoutButton={false}
      />
    );
  }

  if (target?.viewerCanViewLaboratory === false) {
    return null;
  }

  return (
    <>
      {preflightScript.iframeElement}
      <div className="flex py-6">
        <div className="flex-1">
          <Title>Laboratory</Title>
          <Subtitle>Explore your GraphQL schema and run queries against your GraphQL API.</Subtitle>
          <p>
            <DocsLink className="text-muted-foreground text-sm" href="/features/laboratory">
              Learn more about the Laboratory
            </DocsLink>
          </p>
        </div>
        <div className="ml-auto mr-0 flex flex-col justify-center">
          <div>
            {query.data && !query.data.target?.graphqlEndpointUrl ? (
              <RouterLink
                to="/$organizationSlug/$projectSlug/$targetSlug/settings"
                params={{
                  organizationSlug: props.organizationSlug,
                  projectSlug: props.projectSlug,
                  targetSlug: props.targetSlug,
                }}
                search={{ page: 'general' }}
              >
                <Button variant="outline" className="mr-2" size="sm">
                  Connect GraphQL API Endpoint
                </Button>
              </RouterLink>
            ) : null}
            <Button onClick={toggleConnectLabModal} variant="ghost" size="sm">
              Mock Data Endpoint
            </Button>
          </div>
          <div className="self-end pt-2">
            <span className="mr-2 text-xs font-bold">Query</span>
            <ToggleGroup
              defaultValue="list"
              onValueChange={newValue => {
                setEndpointType(newValue as 'mockApi' | 'linkedApi');
              }}
              value="mock"
              type="single"
              className="bg-gray-900/50 text-gray-500"
            >
              <ToggleGroupItem
                key="mockApi"
                value="mockApi"
                title="Use Mock Schema"
                className={clsx(
                  'text-xs hover:text-white',
                  !query.fetching &&
                    actualSelectedApiEndpoint === 'mockApi' &&
                    'bg-gray-800 text-white',
                )}
                disabled={query.fetching}
              >
                Mock
              </ToggleGroupItem>
              <ToggleGroupItem
                key="linkedApi"
                value="linkedApi"
                title="Use API endpoint"
                className={cn(
                  'text-xs hover:text-white',
                  !query.fetching &&
                    actualSelectedApiEndpoint === 'linkedApi' &&
                    'bg-gray-800 text-white',
                )}
                disabled={!query.data?.target?.graphqlEndpointUrl || query.fetching}
              >
                API
              </ToggleGroupItem>
            </ToggleGroup>
          </div>
        </div>
      </div>
      <Helmet>
        <style key="laboratory">{`
          .graphiql-container,
          .graphiql-dialog a {
            --color-primary: 40, 89%, 60% !important;
          }

          .graphiql-container {
            overflow: unset; /* remove default overflow */
          }

          .graphiql-doc-explorer-title,
          .doc-explorer-title {
            font-size: 1.125rem !important;
            line-height: 1.75rem !important;
            color: white;
          }

          .graphiql-container,
          .graphiql-dialog,
          .CodeMirror-info {
            --color-base: 223, 70%, 3.9% !important;
          }

          .graphiql-tooltip,
          .graphiql-dropdown-content,
          .CodeMirror-lint-tooltip {
            background: #030711;
          }

          .graphiql-tab {
            white-space: nowrap;
          }

          .graphiql-sidebar > button.active {
            background-color: hsla(var(--color-neutral),var(--alpha-background-light))
          }

          .graphiql-container .graphiql-footer {
            border: 0;
            margin-top: 15px;
          }

          #preflight-script-logs {
            background-color: hsl(var(--color-base));
            border-radius: var(--border-radius-12);
            box-shadow: var(--popover-box-shadow);
            color: hsla(var(--color-neutral), var(--alpha-tertiary));
          }

          #preflight-script-logs h2 {
            color: hsla(var(--color-neutral), var(--alpha-secondary));
          }

          #preflight-script-logs button[data-state="open"] > h2 {
            color: hsl(var(--color-neutral));
          }

          #preflight-script-logs > div {
            border-color: hsl(var(--border));
          }
        `}</style>
      </Helmet>
      {!query.fetching && !query.stale && (
        <PreflightScriptProvider value={preflightScript}>
          <GraphiQL
            fetcher={fetcher}
            shouldPersistHeaders
            plugins={plugins}
            visiblePlugin={operationCollectionsPlugin}
            schema={schema}
            forcedTheme="dark"
            className={isFullScreen ? 'fixed inset-0 bg-[#030711]' : ''}
            onTabChange={handleTabChange}
            readOnly={!!props.selectedOperationId && target?.viewerCanModifyLaboratory === false}
          >
            <GraphiQL.Logo>
              <Button
                onClick={() => setIsFullScreen(prev => !prev)}
                variant="orangeLink"
                className="gap-2 whitespace-nowrap"
              >
                <FullScreenIcon className="size-4" />
                {isFullScreen ? 'Exit' : 'Enter'} Full Screen
              </Button>
            </GraphiQL.Logo>
            <GraphiQL.Toolbar>
              {({ prettify }) => (
                <>
                  {query.data?.target?.viewerCanModifyLaboratory && (
                    <Save
                      organizationSlug={props.organizationSlug}
                      projectSlug={props.projectSlug}
                      targetSlug={props.targetSlug}
                    />
                  )}
                  <Share />
                  {/* if people have no modify access they should still be able to format their own queries. */}
                  {(query.data?.target?.viewerCanModifyLaboratory === true ||
                    !props.selectedOperationId) &&
                    prettify}
                </>
              )}
            </GraphiQL.Toolbar>
            <GraphiQL.Footer>
              <div>
                {preflightScript.isPreflightScriptEnabled ? (
                  <PreflightScriptLogs
                    logs={preflightScript.logs}
                    onClear={preflightScript.clearLogs}
                  />
                ) : null}
              </div>
            </GraphiQL.Footer>
          </GraphiQL>
        </PreflightScriptProvider>
      )}
      <ConnectLabModal
        endpoint={mockEndpoint}
        close={toggleConnectLabModal}
        isOpen={isConnectLabModalOpen}
        isCDNEnabled={query.data ?? null}
      />
    </>
  );
}

export function TargetLaboratoryPage(props: {
  organizationSlug: string;
  projectSlug: string;
  targetSlug: string;
  selectedOperationId: string | undefined;
}) {
  return (
    <>
      <Meta title="Schema laboratory" />
      <TargetLayout
        organizationSlug={props.organizationSlug}
        projectSlug={props.projectSlug}
        targetSlug={props.targetSlug}
        page={Page.Laboratory}
        className="flex h-[--content-height] flex-col pb-0"
      >
        <PromptProvider>
          <LaboratoryPageContent {...props} />
          <PromptManager />
        </PromptProvider>
      </TargetLayout>
    </>
  );
}

function useApiTabValueState(graphqlEndpointUrl: string | null) {
  const [state, setState] = useResetState<'mockApi' | 'linkedApi'>(() => {
    const value = localStorage.getItem('hive:laboratory-tab-value');
    if (!value || !['mockApi', 'linkedApi'].includes(value)) {
      return graphqlEndpointUrl ? 'linkedApi' : 'mockApi';
    }

    if (value === 'linkedApi' && graphqlEndpointUrl) {
      return 'linkedApi';
    }

    return 'mockApi';
  }, [graphqlEndpointUrl]);

  return [
    state,
    useCallback(
      (state: 'mockApi' | 'linkedApi') => {
        localStorage.setItem('hive:laboratory-tab-value', state);
        setState(state);
      },
      [setState],
    ),
  ] as const;
}

function PreflightScriptLogs(props: { logs: LogRecord[]; onClear: () => void }) {
  const [isOpen, setIsOpen] = useState(false);
  const consoleRef = useRef<HTMLDivElement>(null);
  useEffect(() => {
    const consoleEl = consoleRef.current;
    consoleEl?.scroll({ top: consoleEl.scrollHeight, behavior: 'smooth' });
  }, [props.logs, isOpen]);

  const logColor = {
    error: 'text-red-400',
    info: 'text-emerald-400',
    warn: 'text-yellow-400',
    log: '', // default
  };

  return (
    <Collapsible
      open={isOpen}
      onOpenChange={setIsOpen}
      className={cn('flex max-h-[200px] w-full flex-col overflow-hidden bg-[#030711]')}
      id="preflight-script-logs"
    >
      <div
        className={cn(
          'flex shrink-0 items-center justify-between px-4 py-3',
          isOpen ? 'border-b' : 'border-b-0',
        )}
      >
        <CollapsibleTrigger asChild>
          <Button
            variant="ghost"
            size="sm"
            className="flex h-auto items-center gap-2 p-0 hover:bg-transparent"
            data-cy="trigger"
          >
            <ChevronDownIcon
              className={`size-4 text-gray-500 transition-transform ${
                isOpen ? 'rotate-0' : '-rotate-90'
              }`}
            />
            <h2 className="text-[15px] font-normal">Preflight Script Logs</h2>
          </Button>
        </CollapsibleTrigger>
        <div className="flex items-center gap-2">
          <Button
            variant="ghost"
            size="icon"
            data-cy="erase-logs"
            className={cn(
              'size-8 text-gray-500 hover:text-white',
              isOpen ? 'visible' : 'invisible',
            )}
            onClick={props.onClear}
          >
            <EraserIcon className="size-4" />
            <span className="sr-only">Clear logs</span>
          </Button>
        </div>
      </div>
      <CollapsibleContent
        className="grow overflow-auto p-4 font-mono text-xs/[18px]"
        ref={consoleRef}
        data-cy="logs"
      >
        {props.logs.length === 0 ? (
          <div
            data-cy="empty-state"
            className="flex flex-col items-center justify-center text-gray-400"
          >
            <p>No logs available</p>
            <p>Execute a query to see logs</p>
          </div>
        ) : (
          <>
            {props.logs.map((log, index) => {
              if (typeof log !== 'string' && 'type' in log && log.type === 'separator') {
                return <hr key={index} className="my-2 border-dashed border-current" />;
              }

              let logType: 'error' | 'warn' | 'info' | 'log' = 'log';
              let logMessage = '';

              if (log instanceof Error) {
                logType = 'error';
                logMessage = `${log.name}: ${log.message}`;
              } else if (typeof log === 'string') {
                logType = log.split(':')[0].toLowerCase() as 'error' | 'warn' | 'info' | 'log';
                logMessage = log.substring(log.indexOf(':') + 1).trim();
              } else {
                captureException(new Error('Unexpected log type in Preflight Script Logs'), {
                  extra: { log },
                });
                return null;
              }

              return (
                <div key={index} className={logColor[logType] ?? ''}>
                  {logType}: {logMessage}
                </div>
              );
            })}
          </>
        )}
      </CollapsibleContent>
    </Collapsible>
  );
}<|MERGE_RESOLUTION|>--- conflicted
+++ resolved
@@ -58,11 +58,8 @@
 import '@graphiql/plugin-explorer/style.css';
 import { PromptManager, PromptProvider } from '@/components/ui/prompt';
 import { useRedirect } from '@/lib/access/common';
-<<<<<<< HEAD
 import { Kit } from '@/lib/kit';
-=======
 import { captureException } from '@sentry/react';
->>>>>>> d2a4387b
 
 const explorer = explorerPlugin();
 
