--- conflicted
+++ resolved
@@ -17,19 +17,10 @@
   DropdownMenuSeparator,
   DropdownMenuTrigger,
 } from '@/components/ui/dropdown-menu';
-<<<<<<< HEAD
 import { Meta } from '@/components/ui/meta';
 import { Subtitle, Title } from '@/components/ui/page';
 import { QueryError } from '@/components/ui/query-error';
 import { SaveIcon, ShareIcon } from '@/components/v2/icon';
-=======
-import { PlusIcon, SaveIcon, ShareIcon } from '@/components/ui/icon';
-import { Link } from '@/components/ui/link';
-import { Meta } from '@/components/ui/meta';
-import { Subtitle, Title } from '@/components/ui/page';
-import { QueryError } from '@/components/ui/query-error';
-import { Tooltip, TooltipContent, TooltipProvider, TooltipTrigger } from '@/components/ui/tooltip';
->>>>>>> a899810f
 import { ToggleGroup, ToggleGroupItem } from '@/components/v2/toggle-group';
 import { graphql } from '@/gql';
 import { TargetAccessScope } from '@/gql/graphql';
@@ -51,7 +42,6 @@
 import { Repeater } from '@repeaterjs/repeater';
 import { Link as RouterLink, useRouter } from '@tanstack/react-router';
 import 'graphiql/graphiql.css';
-import { Spinner } from '@/components/ui/spinner';
 
 function Share({ operation }: { operation: string | null }): ReactElement | null {
   const label = 'Share query';
@@ -74,583 +64,6 @@
   );
 }
 
-<<<<<<< HEAD
-=======
-const OperationQuery = graphql(`
-  query Operation($selector: TargetSelectorInput!, $id: ID!) {
-    target(selector: $selector) {
-      id
-      documentCollectionOperation(id: $id) {
-        id
-        name
-        query
-        headers
-        variables
-        updatedAt
-        collection {
-          id
-          name
-        }
-      }
-    }
-  }
-`);
-
-function useCurrentOperation(props: {
-  organizationId: string;
-  projectId: string;
-  targetId: string;
-}) {
-  const router = useRouter();
-  const operationIdFromSearch =
-    'operation' in router.latestLocation.search &&
-    typeof router.latestLocation.search.operation === 'string'
-      ? router.latestLocation.search.operation
-      : null;
-  const [{ data }] = useQuery({
-    query: OperationQuery,
-    variables: {
-      selector: {
-        target: props.targetId,
-        project: props.projectId,
-        organization: props.organizationId,
-      },
-      id: operationIdFromSearch!,
-    },
-    pause: !operationIdFromSearch,
-  });
-  // if operationId is undefined `data` could contain previous state
-  return operationIdFromSearch ? data?.target?.documentCollectionOperation : null;
-}
-
-const CreateOperationMutation = graphql(`
-  mutation CreateOperation(
-    $selector: TargetSelectorInput!
-    $input: CreateDocumentCollectionOperationInput!
-  ) {
-    createOperationInDocumentCollection(selector: $selector, input: $input) {
-      error {
-        message
-      }
-      ok {
-        operation {
-          id
-          name
-        }
-        updatedTarget {
-          id
-          documentCollections {
-            edges {
-              cursor
-              node {
-                id
-                operations {
-                  edges {
-                    node {
-                      id
-                    }
-                    cursor
-                  }
-                }
-              }
-            }
-          }
-        }
-      }
-    }
-  }
-`);
-
-const CollectionItem = (props: {
-  node: { id: string; name: string };
-  canDelete: boolean;
-  canEdit: boolean;
-  onDelete: (operationId: string) => void;
-  onEdit: (operationId: string) => void;
-  isChanged?: boolean;
-  organizationId: string;
-  projectId: string;
-  targetId: string;
-}): ReactElement => {
-  const router = useRouter();
-  const operationIdFromSearch =
-    'operation' in router.latestLocation.search &&
-    typeof router.latestLocation.search.operation === 'string'
-      ? router.latestLocation.search.operation
-      : null;
-  const copyToClipboard = useClipboard();
-
-  return (
-    <div key={props.node.id} className="flex items-center justify-between">
-      <Link
-        to="/$organizationId/$projectId/$targetId/laboratory"
-        params={{
-          organizationId: props.organizationId,
-          projectId: props.projectId,
-          targetId: props.targetId,
-        }}
-        search={{
-          operation: props.node.id,
-        }}
-        className={cn(
-          'flex w-full items-center justify-between rounded p-2 font-normal text-white/50 hover:bg-gray-100/10 hover:text-white',
-          operationIdFromSearch === props.node.id && 'bg-gray-100/10 text-white',
-        )}
-      >
-        <div className="flex items-center gap-x-3">
-          <SquareTerminalIcon className="size-4" />
-          {props.node.name}
-        </div>
-        {props.isChanged && (
-          <span className="size-1.5 rounded-full border border-orange-600 bg-orange-400" />
-        )}
-      </Link>
-      <DropdownMenu>
-        <DropdownMenuTrigger className="graphiql-toolbar-button text-white opacity-0 transition-opacity [div:hover>&]:opacity-100">
-          <DotsHorizontalIcon />
-        </DropdownMenuTrigger>
-        <DropdownMenuContent align="end">
-          <DropdownMenuItem
-            onClick={async () => {
-              const url = new URL(window.location.href);
-              await copyToClipboard(`${url.origin}${url.pathname}?operation=${props.node.id}`);
-            }}
-          >
-            Copy link to operation
-          </DropdownMenuItem>
-          <DropdownMenuSeparator />
-          {props.canEdit && (
-            <DropdownMenuItem
-              onClick={() => {
-                props.onEdit(props.node.id);
-              }}
-            >
-              Edit
-            </DropdownMenuItem>
-          )}
-          {props.canDelete && (
-            <DropdownMenuItem
-              onClick={() => {
-                props.onDelete(props.node.id);
-              }}
-              className="text-red-500"
-            >
-              Delete
-            </DropdownMenuItem>
-          )}
-        </DropdownMenuContent>
-      </DropdownMenu>
-    </div>
-  );
-};
-
-export const CollectionsQuery = graphql(`
-  query Collections($selector: TargetSelectorInput!) {
-    target(selector: $selector) {
-      id
-      documentCollections {
-        edges {
-          cursor
-          node {
-            id
-            name
-            description
-            operations(first: 100) {
-              edges {
-                node {
-                  id
-                  name
-                }
-                cursor
-              }
-            }
-          }
-        }
-      }
-    }
-  }
-`);
-
-export function useCollections(props: {
-  organizationId: string;
-  projectId: string;
-  targetId: string;
-}) {
-  const [{ data, error, fetching }] = useQuery({
-    query: CollectionsQuery,
-    variables: {
-      selector: {
-        target: props.targetId,
-        organization: props.organizationId,
-        project: props.projectId,
-      },
-    },
-  });
-
-  const notify = useNotifications();
-
-  useEffect(() => {
-    if (error) {
-      notify(error.message, 'error');
-    }
-  }, [error]);
-
-  return {
-    collections: data?.target?.documentCollections.edges.map(v => v.node) || [],
-    fetching,
-  };
-}
-
-function useOperationCollectionsPlugin(props: {
-  canEdit: boolean;
-  canDelete: boolean;
-  organizationId: string;
-  projectId: string;
-  targetId: string;
-}): GraphiQLPlugin {
-  return useMemo(() => {
-    function Content() {
-      const [isCollectionModalOpen, toggleCollectionModal] = useToggle();
-      const { collections, fetching: loading } = useCollections({
-        organizationId: props.organizationId,
-        projectId: props.projectId,
-        targetId: props.targetId,
-      });
-      const [collectionId, setCollectionId] = useState('');
-      const [isDeleteCollectionModalOpen, toggleDeleteCollectionModalOpen] = useToggle();
-      const [operationToDeleteId, setOperationToDeleteId] = useState<null | string>(null);
-      const [operationToEditId, setOperationToEditId] = useState<null | string>(null);
-      const { clearOperation, savedOperation, setSavedOperation } = useSyncOperationState({
-        organizationId: props.organizationId,
-        projectId: props.projectId,
-        targetId: props.targetId,
-      });
-      const router = useRouter();
-      const [accordionValue, setAccordionValue] = useState<string[]>([]);
-      const containerRef = useRef<HTMLDivElement>(null);
-      const [isScrolled, setIsScrolled] = useState(false);
-
-      const currentOperation = useCurrentOperation({
-        organizationId: props.organizationId,
-        projectId: props.projectId,
-        targetId: props.targetId,
-      });
-      const editorContext = useEditorContext({ nonNull: true });
-
-      const hasAllEditors = !!(
-        editorContext.queryEditor &&
-        editorContext.variableEditor &&
-        editorContext.headerEditor
-      );
-
-      const isSame =
-        !!currentOperation &&
-        currentOperation.query === editorContext.queryEditor?.getValue() &&
-        currentOperation.variables === editorContext.variableEditor?.getValue() &&
-        currentOperation.headers === editorContext.headerEditor?.getValue();
-
-      const queryParamsOperationId =
-        'operation' in router.latestLocation.search &&
-        typeof router.latestLocation.search.operation === 'string'
-          ? router.latestLocation.search.operation
-          : null;
-
-      useEffect(() => {
-        if (!hasAllEditors || !currentOperation) {
-          const searchObj = router.latestLocation.search;
-          const operationString =
-            'operationString' in searchObj && typeof searchObj.operationString === 'string'
-              ? searchObj.operationString
-              : null;
-
-          // We provide an operation string when navigating to the laboratory from persisted documents
-          // in that case we want to show that operation within this tab.
-          if (operationString) {
-            editorContext.queryEditor?.setValue(operationString);
-            editorContext.variableEditor?.setValue('');
-            editorContext.headerEditor?.setValue('');
-          }
-
-          return;
-        }
-
-        if (queryParamsOperationId) {
-          // Set selected operation in editors
-          editorContext.queryEditor?.setValue(currentOperation.query);
-          editorContext.variableEditor?.setValue(currentOperation.variables ?? '');
-          editorContext.headerEditor?.setValue(currentOperation.headers ?? '');
-
-          if (!savedOperation) {
-            return;
-          }
-
-          const oneWeek = 7 * 24 * 60 * 60 * 1000;
-          if (savedOperation.updatedAt + oneWeek < Date.now()) {
-            clearOperation();
-            return;
-          }
-
-          const currentOperationUpdatedAt = new Date(currentOperation.updatedAt).getTime();
-          if (savedOperation.updatedAt > currentOperationUpdatedAt) {
-            editorContext.queryEditor?.setValue(savedOperation.query);
-            editorContext.variableEditor?.setValue(savedOperation.variables);
-          }
-        }
-      }, [hasAllEditors, queryParamsOperationId, currentOperation]);
-
-      useEffect(() => {
-        if (!hasAllEditors || !currentOperation || isSame) {
-          return;
-        }
-        setSavedOperation({
-          query: editorContext.queryEditor?.getValue() ?? '',
-          variables: editorContext.variableEditor?.getValue() ?? '',
-        });
-      }, [editorContext.queryEditor?.getValue(), editorContext.variableEditor?.getValue()]);
-
-      const shouldShowMenu = props.canEdit || props.canDelete;
-
-      const initialSelectedCollection =
-        currentOperation?.id &&
-        collections?.find(c =>
-          c.operations.edges.some(({ node }) => node.id === currentOperation.id),
-        )?.id;
-
-      const [createOperationState, createOperation] = useMutation(CreateOperationMutation);
-      const notify = useNotifications();
-
-      const addOperation = async (e: { currentTarget: { dataset: DOMStringMap } }) => {
-        const collectionId = e.currentTarget.dataset.collectionId!;
-
-        const result = await createOperation({
-          input: {
-            collectionId,
-            name: 'New Operation',
-            query: '{\n  \n}',
-            headers: '',
-            variables: '',
-          },
-          selector: {
-            target: props.targetId,
-            organization: props.organizationId,
-            project: props.projectId,
-          },
-        });
-        if (result.error) {
-          notify("Couldn't create operation. Please try again later.", 'error');
-        }
-        if (result.data?.createOperationInDocumentCollection.error) {
-          notify(result.data.createOperationInDocumentCollection.error.message, 'error');
-        }
-        if (result.data?.createOperationInDocumentCollection.ok) {
-          void router.navigate({
-            to: '/$organizationId/$projectId/$targetId/laboratory',
-            params: {
-              organizationId: props.organizationId,
-              projectId: props.projectId,
-              targetId: props.targetId,
-            },
-            search: {
-              operation: result.data.createOperationInDocumentCollection.ok.operation.id,
-            },
-          });
-        }
-      };
-
-      useEffect(() => {
-        if (!initialSelectedCollection || isScrolled) return;
-
-        setAccordionValue([initialSelectedCollection]);
-        setTimeout(() => {
-          const link = containerRef.current!.querySelector(`a[href$="${queryParamsOperationId}"]`);
-          link!.scrollIntoView();
-          setIsScrolled(true);
-        }, 150);
-      }, [initialSelectedCollection]);
-
-      return (
-        <>
-          <div className="mb-5 flex justify-between gap-1">
-            <Title>Operations</Title>
-            <TooltipProvider>
-              <Tooltip>
-                <TooltipTrigger asChild>
-                  <Button
-                    variant="orangeLink"
-                    size="icon-sm"
-                    className={clsx(
-                      'flex w-auto items-center gap-1',
-                      'min-w-0', // trick to make work truncate
-                    )}
-                    onClick={() => {
-                      if (collectionId) {
-                        setCollectionId('');
-                      }
-                      toggleCollectionModal();
-                    }}
-                  >
-                    <PlusIcon className="size-4 shrink-0" />
-                    <span className="truncate">New collection</span>
-                  </Button>
-                </TooltipTrigger>
-                <TooltipContent>Create a new collection of GraphQL Operations</TooltipContent>
-              </Tooltip>
-            </TooltipProvider>
-          </div>
-          {loading ? (
-            <div className="flex flex-col items-center gap-4 text-xs">
-              <Spinner />
-              Loading collections...
-            </div>
-          ) : collections?.length ? (
-            <Accordion
-              ref={containerRef}
-              value={accordionValue}
-              onValueChange={setAccordionValue}
-              type="multiple"
-            >
-              {collections.map(collection => (
-                <AccordionItem key={collection.id} value={collection.id} className="border-b-0">
-                  <AccordionHeader className="flex items-center justify-between">
-                    <AccordionTriggerPrimitive className="group flex w-full items-center gap-x-3 rounded p-2 font-medium text-white hover:bg-gray-100/10">
-                      <FolderIcon className="group-radix-state-open:hidden size-4" />
-                      <FolderOpenIcon className="group-radix-state-closed:hidden size-4" />
-                      {collection.name}
-                    </AccordionTriggerPrimitive>
-                    {shouldShowMenu ? (
-                      <DropdownMenu>
-                        <DropdownMenuTrigger aria-label="More" className="graphiql-toolbar-button">
-                          <DotsHorizontalIcon />
-                        </DropdownMenuTrigger>
-                        <DropdownMenuContent align="end">
-                          <DropdownMenuItem
-                            onClick={addOperation}
-                            disabled={createOperationState.fetching}
-                            data-collection-id={collection.id}
-                          >
-                            Add operation <PlusIcon className="ml-2 size-4" />
-                          </DropdownMenuItem>
-                          <DropdownMenuSeparator />
-                          <DropdownMenuItem
-                            onClick={() => {
-                              setCollectionId(collection.id);
-                              toggleCollectionModal();
-                            }}
-                          >
-                            Edit
-                          </DropdownMenuItem>
-                          <DropdownMenuItem
-                            onClick={() => {
-                              setCollectionId(collection.id);
-                              toggleDeleteCollectionModalOpen();
-                            }}
-                            className="text-red-500"
-                          >
-                            Delete
-                          </DropdownMenuItem>
-                        </DropdownMenuContent>
-                      </DropdownMenu>
-                    ) : null}
-                  </AccordionHeader>
-                  <AccordionContent className="space-y-0 pb-2 pl-2">
-                    {collection.operations.edges.length ? (
-                      collection.operations.edges.map(({ node }) => (
-                        <CollectionItem
-                          key={node.id}
-                          node={node}
-                          canDelete={props.canDelete}
-                          canEdit={props.canEdit}
-                          onDelete={setOperationToDeleteId}
-                          onEdit={setOperationToEditId}
-                          isChanged={!isSame && node.id === queryParamsOperationId}
-                          organizationId={props.organizationId}
-                          projectId={props.projectId}
-                          targetId={props.targetId}
-                        />
-                      ))
-                    ) : (
-                      <Button
-                        variant="orangeLink"
-                        className="mx-auto block"
-                        onClick={addOperation}
-                        data-collection-id={collection.id}
-                      >
-                        <PlusIcon className="mr-1 inline size-4" /> Add Operation
-                      </Button>
-                    )}
-                  </AccordionContent>
-                </AccordionItem>
-              ))}
-            </Accordion>
-          ) : (
-            <div className="flex h-fit flex-1 items-center justify-center">
-              <div className="flex flex-col items-center">
-                <BookmarkIcon width={30} height={30} />
-                <div className="mt-2 text-xs">There are no collections available.</div>
-                {props.canEdit ? (
-                  <Button
-                    onClick={() => {
-                      if (collectionId) {
-                        setCollectionId('');
-                      }
-                      toggleCollectionModal();
-                    }}
-                    data-cy="create-collection"
-                    className="mt-3"
-                  >
-                    Create your first Collection.
-                  </Button>
-                ) : null}
-              </div>
-            </div>
-          )}
-          <CreateCollectionModal
-            organizationId={props.organizationId}
-            projectId={props.projectId}
-            targetId={props.targetId}
-            isOpen={isCollectionModalOpen}
-            toggleModalOpen={toggleCollectionModal}
-            collectionId={collectionId}
-          />
-          <DeleteCollectionModal
-            organizationId={props.organizationId}
-            projectId={props.projectId}
-            targetId={props.targetId}
-            isOpen={isDeleteCollectionModalOpen}
-            toggleModalOpen={toggleDeleteCollectionModalOpen}
-            collectionId={collectionId}
-          />
-          {operationToDeleteId && (
-            <DeleteOperationModal
-              organizationId={props.organizationId}
-              projectId={props.projectId}
-              targetId={props.targetId}
-              close={() => setOperationToDeleteId(null)}
-              operationId={operationToDeleteId}
-            />
-          )}
-          {operationToEditId && (
-            <EditOperationModal
-              organizationId={props.organizationId}
-              projectId={props.projectId}
-              targetId={props.targetId}
-              operationId={operationToEditId}
-              close={() => setOperationToEditId(null)}
-            />
-          )}
-        </>
-      );
-    }
-
-    return {
-      title: 'Operation Collections',
-      icon: BookmarkIcon,
-      content: Content,
-    };
-  }, [props.canEdit, props.canDelete]);
-}
-
->>>>>>> a899810f
 const UpdateOperationMutation = graphql(`
   mutation UpdateOperation(
     $selector: TargetSelectorInput!
@@ -1016,8 +429,7 @@
         `}</style>
       </Helmet>
 
-<<<<<<< HEAD
-      {!query.fetching && (
+      {!query.fetching && !query.stale && (
         <GraphiQL
           fetcher={fetcher}
           toolbar={{
@@ -1054,15 +466,6 @@
               });
             }
           }}
-=======
-      {!query.fetching && !query.stale && (
-        <div
-          className={clsx(
-            'grow',
-            isFullScreen && 'fixed inset-0 bg-[#030711]',
-            'min-h-0', // trick to allow content be scrollable
-          )}
->>>>>>> a899810f
         >
           <GraphiQL.Logo>
             <Button
