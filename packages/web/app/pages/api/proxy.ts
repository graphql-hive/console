import { NextApiRequest, NextApiResponse } from 'next';
import hyperid from 'hyperid';
import { env } from '@/env/backend';
import { extractAccessTokenFromRequest } from '@/lib/api/extract-access-token-from-request';
<<<<<<< HEAD
import { captureException, startTransaction } from '@sentry/nextjs';
import type { Transaction } from '@sentry/types';
import { fetch } from '@whatwg-node/fetch';
=======
import { captureException, getCurrentHub, wrapApiHandlerWithSentry } from '@sentry/nextjs';
>>>>>>> 0e14c963

const reqIdGenerate = hyperid({ fixedLength: true });
async function graphql(req: NextApiRequest, res: NextApiResponse) {
  const url = env.graphqlEndpoint;

  const requestIdHeader = req.headers['x-request-id'];
  const requestId = Array.isArray(requestIdHeader)
    ? requestIdHeader[0]
    : requestIdHeader ?? reqIdGenerate();

  if (req.method === 'GET') {
    const response = await fetch(url, {
      headers: {
        'content-type': req.headers['content-type'],
        accept: req.headers['accept'],
        'accept-encoding': req.headers['accept-encoding'],
        'x-request-id': requestId,
        authorization: req.headers.authorization,
        // We need that to be backwards compatible with the new Authorization header format
        'X-API-Token': req.headers['x-api-token'] ?? '',
        'graphql-client-name': 'Hive App',
        'x-use-proxy': '/api/proxy',
        'graphql-client-version': env.release,
      },
      method: 'GET',
    } as any);

    res.writeHead(response.status, Object.fromEntries(response.headers.entries()));

    if (response.body) {
      const reader = response.body.getReader();
      let streamDone = false;
      while (!streamDone) {
        const { done, value } = await reader.read();
        if (done) {
          streamDone = true;
        } else {
          res.write(Buffer.from(value));
        }
      }
    }

    return res.end();
  }

  const scope = getCurrentHub().getScope();
  const rootSpan = scope?.getSpan();

  const body: {
    operationName?: string;
    query: string;
    variables?: Record<string, any>;
  } = {
    operationName: req.body.operationName,
    query: req.body.query,
    variables: req.body.variables,
  };

  scope.setTransactionName(`proxy.${body?.operationName || 'unknown'}`);

  const accessSpan = rootSpan?.startChild({
    op: 'app.accessToken',
  });

  let accessToken: string | undefined;

  try {
    accessToken = await extractAccessTokenFromRequest(req, res);
  } catch (error) {
    captureException(error);
  }

  if (!accessToken) {
    accessSpan?.setHttpStatus(401);
    accessSpan?.finish();
    res.status(401).json({});
    return;
  }

  rootSpan?.setHttpStatus(200);

  const graphqlSpan = rootSpan?.startChild({
    op: 'graphql',
  });

  try {
    const response = await fetch(url, {
      headers: {
        Authorization: `Bearer ${accessToken}`,
        'content-type': req.headers['content-type'],
        accept: req.headers['accept'] + ', multipart/mixed',
        'accept-encoding': req.headers['accept-encoding'],
        'x-request-id': requestId,
        'X-API-Token': req.headers['x-api-token'] ?? '',
        'graphql-client-name': 'Hive App',
        'graphql-client-version': env.release,
      },
      method: 'POST',
      body: JSON.stringify(req.body || {}),
    } as any);

    graphqlSpan.setHttpStatus(200);
    graphqlSpan.finish();
    finishTransaction();

    const resHeaders = Object.fromEntries(response.headers.entries());

    const xRequestId = response.headers.get('x-request-id');
    if (xRequestId) {
      resHeaders['x-request-id'] = xRequestId;
    }

<<<<<<< HEAD
    res.writeHead(response.status, Object.fromEntries(response.headers.entries()));

    if (response.body) {
      const reader = response.body.getReader();
      let streamDone = false;
      while (!streamDone) {
        const { done, value } = await reader.read();
        if (done) {
          streamDone = true;
        } else {
          res.write(Buffer.from(value));
        }
      }
    }
=======
    graphqlSpan?.setHttpStatus(200);
    graphqlSpan?.finish();
>>>>>>> 0e14c963

    return res.end();
  } catch (error) {
    console.error(error);
    captureException(error);

    graphqlSpan?.setHttpStatus(500);
    graphqlSpan?.finish();

    // TODO: better type narrowing of the error
    const status = (error as Record<string, number | undefined>)?.['status'] ?? 500;
    const code = (error as Record<string, unknown | undefined>)?.['code'] ?? '';
    const message = (error as Record<string, unknown | undefined>)?.['message'] ?? '';

    res.status(status).json({
      code,
      error: message,
    });
  }
}

export default wrapApiHandlerWithSentry(graphql, 'api/proxy');

export const config = {
  api: {
    // bodyParser: false,
    externalResolver: true,
  },
};<|MERGE_RESOLUTION|>--- conflicted
+++ resolved
@@ -2,13 +2,8 @@
 import hyperid from 'hyperid';
 import { env } from '@/env/backend';
 import { extractAccessTokenFromRequest } from '@/lib/api/extract-access-token-from-request';
-<<<<<<< HEAD
-import { captureException, startTransaction } from '@sentry/nextjs';
-import type { Transaction } from '@sentry/types';
+import { captureException, getCurrentHub, wrapApiHandlerWithSentry } from '@sentry/nextjs';
 import { fetch } from '@whatwg-node/fetch';
-=======
-import { captureException, getCurrentHub, wrapApiHandlerWithSentry } from '@sentry/nextjs';
->>>>>>> 0e14c963
 
 const reqIdGenerate = hyperid({ fixedLength: true });
 async function graphql(req: NextApiRequest, res: NextApiResponse) {
@@ -110,9 +105,8 @@
       body: JSON.stringify(req.body || {}),
     } as any);
 
-    graphqlSpan.setHttpStatus(200);
-    graphqlSpan.finish();
-    finishTransaction();
+    graphqlSpan?.setHttpStatus(200);
+    graphqlSpan?.finish();
 
     const resHeaders = Object.fromEntries(response.headers.entries());
 
@@ -121,7 +115,6 @@
       resHeaders['x-request-id'] = xRequestId;
     }
 
-<<<<<<< HEAD
     res.writeHead(response.status, Object.fromEntries(response.headers.entries()));
 
     if (response.body) {
@@ -136,10 +129,6 @@
         }
       }
     }
-=======
-    graphqlSpan?.setHttpStatus(200);
-    graphqlSpan?.finish();
->>>>>>> 0e14c963
 
     return res.end();
   } catch (error) {
@@ -165,7 +154,6 @@
 
 export const config = {
   api: {
-    // bodyParser: false,
     externalResolver: true,
   },
 };