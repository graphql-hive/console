{
  "name": "@hive/app",
  "version": "0.0.0",
  "type": "module",
  "private": true,
  "scripts": {
    "build": "tsx ../../../scripts/runify.ts src/server/index.ts && vite build --outDir dist/client",
    "build-storybook": "storybook build",
    "dev": "node --env-file=.env --watch-path src/server --import tsx src/server/index.ts --dev",
    "generate-changelog": "node ../../../scripts/generate-changelog.js",
    "postinstall": "pnpm generate-changelog",
    "storybook": "storybook dev -p 6006",
    "typecheck": "tsc"
  },
  "devDependencies": {
    "@date-fns/utc": "1.2.0",
    "@fastify/cors": "9.0.1",
    "@fastify/static": "7.0.4",
<<<<<<< HEAD
    "@fastify/vite": "6.0.6",
=======
    "@fastify/vite": "6.0.7",
>>>>>>> a899810f
    "@graphiql/react": "0.22.4",
    "@graphiql/toolkit": "0.9.1",
    "@graphql-codegen/client-preset-swc-plugin": "0.2.0",
    "@graphql-tools/mock": "9.0.3",
    "@graphql-typed-document-node/core": "3.2.0",
    "@headlessui/react": "2.1.2",
    "@hookform/resolvers": "3.9.0",
    "@monaco-editor/react": "4.6.0",
    "@n1ru4l/react-time-ago": "1.1.0",
    "@radix-ui/react-accordion": "1.2.0",
    "@radix-ui/react-alert-dialog": "1.1.1",
    "@radix-ui/react-avatar": "1.1.0",
    "@radix-ui/react-checkbox": "1.1.1",
    "@radix-ui/react-dialog": "1.1.1",
    "@radix-ui/react-dropdown-menu": "2.1.1",
    "@radix-ui/react-hover-card": "1.1.1",
    "@radix-ui/react-icons": "1.3.0",
    "@radix-ui/react-label": "2.1.0",
    "@radix-ui/react-popover": "1.1.1",
    "@radix-ui/react-radio-group": "1.2.0",
    "@radix-ui/react-scroll-area": "1.1.0",
    "@radix-ui/react-select": "2.1.1",
    "@radix-ui/react-separator": "1.1.0",
    "@radix-ui/react-slider": "1.2.0",
    "@radix-ui/react-slot": "1.1.0",
    "@radix-ui/react-switch": "1.1.0",
    "@radix-ui/react-tabs": "1.1.0",
    "@radix-ui/react-toast": "1.2.1",
    "@radix-ui/react-toggle-group": "1.1.0",
    "@radix-ui/react-tooltip": "1.1.2",
    "@repeaterjs/repeater": "3.0.6",
    "@sentry/node": "7.118.0",
    "@sentry/react": "7.118.0",
    "@sentry/types": "7.118.0",
    "@storybook/addon-essentials": "8.2.2",
    "@storybook/addon-interactions": "8.2.2",
    "@storybook/addon-links": "8.2.2",
    "@storybook/blocks": "8.2.2",
    "@storybook/react": "8.2.2",
    "@storybook/react-vite": "8.2.2",
    "@stripe/react-stripe-js": "2.7.3",
    "@stripe/stripe-js": "3.5.0",
    "@tanstack/react-query": "5.51.1",
    "@tanstack/react-router": "1.34.9",
    "@tanstack/react-table": "8.17.3",
    "@tanstack/router-devtools": "1.34.9",
    "@theguild/editor": "1.2.5",
    "@trpc/client": "10.45.2",
    "@trpc/server": "10.45.2",
    "@types/dompurify": "3.0.5",
    "@types/js-cookie": "3.0.6",
    "@types/react": "18.3.3",
    "@types/react-dom": "18.3.0",
    "@types/react-highlight-words": "0.20.0",
    "@types/react-virtualized-auto-sizer": "1.0.4",
    "@types/react-window": "1.8.8",
    "@urql/core": "5.0.3",
    "@urql/exchange-auth": "2.2.0",
    "@urql/exchange-graphcache": "7.1.0",
    "@vitejs/plugin-react": "4.3.1",
    "autoprefixer": "10.4.19",
    "class-variance-authority": "0.7.0",
    "clsx": "2.1.1",
    "cmdk": "0.2.1",
    "date-fns": "3.6.0",
    "dompurify": "3.1.6",
    "echarts": "5.5.1",
    "echarts-for-react": "3.0.2",
    "fastify": "4.28.1",
    "formik": "2.4.6",
<<<<<<< HEAD
    "framer-motion": "11.2.12",
=======
    "framer-motion": "11.3.2",
>>>>>>> a899810f
    "graphiql": "3.3.2",
    "graphql": "16.9.0",
    "graphql-sse": "2.5.3",
    "immer": "10.1.1",
    "js-cookie": "3.0.5",
    "json-schema-typed": "8.0.1",
    "json-schema-yup-transformer": "1.6.12",
    "lucide-react": "0.408.0",
    "mini-svg-data-uri": "1.4.4",
    "monaco-editor": "0.50.0",
    "monaco-themes": "0.4.4",
    "react": "18.3.1",
    "react-day-picker": "8.10.1",
    "react-dom": "18.3.1",
    "react-helmet-async": "2.0.5",
    "react-highlight-words": "0.20.0",
    "react-hook-form": "7.52.1",
    "react-icons": "5.2.1",
    "react-select": "5.8.0",
    "react-string-replace": "1.1.1",
    "react-toastify": "10.0.5",
    "react-virtualized-auto-sizer": "1.0.24",
    "react-virtuoso": "4.7.12",
    "react-window": "1.8.10",
    "regenerator-runtime": "0.14.1",
    "snarkdown": "2.0.0",
    "storybook": "8.2.2",
    "supertokens-auth-react": "0.35.6",
    "supertokens-web-js": "0.8.0",
    "tailwind-merge": "2.4.0",
    "tailwindcss": "3.4.4",
    "tailwindcss-animate": "1.0.7",
    "tailwindcss-radix": "3.0.3",
    "tslib": "2.6.3",
    "urql": "4.1.0",
    "use-debounce": "10.0.1",
    "valtio": "1.13.2",
    "vite": "5.3.3",
    "vite-tsconfig-paths": "4.3.2",
    "wonka": "6.3.4",
    "yup": "1.4.0",
    "zod": "3.23.8"
  },
  "buildOptions": {
    "external": [
      "vite"
    ]
  }
}<|MERGE_RESOLUTION|>--- conflicted
+++ resolved
@@ -16,11 +16,7 @@
     "@date-fns/utc": "1.2.0",
     "@fastify/cors": "9.0.1",
     "@fastify/static": "7.0.4",
-<<<<<<< HEAD
-    "@fastify/vite": "6.0.6",
-=======
     "@fastify/vite": "6.0.7",
->>>>>>> a899810f
     "@graphiql/react": "0.22.4",
     "@graphiql/toolkit": "0.9.1",
     "@graphql-codegen/client-preset-swc-plugin": "0.2.0",
@@ -91,11 +87,7 @@
     "echarts-for-react": "3.0.2",
     "fastify": "4.28.1",
     "formik": "2.4.6",
-<<<<<<< HEAD
-    "framer-motion": "11.2.12",
-=======
     "framer-motion": "11.3.2",
->>>>>>> a899810f
     "graphiql": "3.3.2",
     "graphql": "16.9.0",
     "graphql-sse": "2.5.3",
