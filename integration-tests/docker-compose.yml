version: '3.8'
services:
  db:
    image: postgres:13.4-alpine
    ports:
      - 5432:5432
    environment:
      POSTGRES_DB: registry
      POSTGRES_USER: postgres
      POSTGRES_PASSWORD: postgres
      PGDATA: /var/lib/postgresql/data
    healthcheck:
      test: [CMD-SHELL, 'pg_isready -d $${POSTGRES_DB} -U $${POSTGRES_USER}']
      interval: 5s
      timeout: 5s
      retries: 6
    networks:
      - stack

  clickhouse:
    image: clickhouse/clickhouse-server:22.11-alpine
    volumes:
      - ./volumes/clickhouse/logs:/var/log/clickhouse-server
      - ./volumes/clickhouse/db:/var/lib/clickhouse
      - ../packages/services/storage/configs/clickhouse:/etc/clickhouse-server/conf.d
    healthcheck:
      test: [CMD, wget, --spider, -q, 'localhost:8123/ping']
      interval: 5s
      timeout: 5s
      retries: 6
      start_period: 10s
    environment:
      CLICKHOUSE_USER: test
      CLICKHOUSE_PASSWORD: test
    ports:
      - 8123:8123
    networks:
      - stack

  zookeeper:
    image: confluentinc/cp-zookeeper:7.3.0
    hostname: zookeeper
    networks:
      - stack
    ports:
      - 2181:2181
    ulimits:
      nofile:
        soft: 20000
        hard: 40000
    healthcheck:
      test: echo srvr | nc zookeeper 2181 || exit 1
      retries: 20
      interval: 10s
    environment:
      ZOOKEEPER_CLIENT_PORT: 2181
      ZOOKEEPER_TICK_TIME: 2000

  broker:
    image: confluentinc/cp-kafka:7.3.0
    hostname: borker
    depends_on:
      zookeeper:
        condition: service_started
    networks:
      - stack
    ports:
      - 29092:29092
      - 9092:9092
    ulimits:
      nofile:
        soft: 20000
        hard: 40000
    healthcheck:
      test: [CMD, cub, kafka-ready, '1', '5', -b, '127.0.0.1:9092', -c, /etc/kafka/kafka.properties]
      interval: 15s
      timeout: 10s
      retries: 6
      start_period: 15s
    environment:
      KAFKA_BROKER_ID: 1
      KAFKA_ZOOKEEPER_CONNECT: zookeeper:2181
      KAFKA_AUTO_CREATE_TOPICS_ENABLE: 'true'
      KAFKA_LISTENER_SECURITY_PROTOCOL_MAP: PLAINTEXT:PLAINTEXT,PLAINTEXT_HOST:PLAINTEXT
      KAFKA_ADVERTISED_LISTENERS: PLAINTEXT://broker:29092,PLAINTEXT_HOST://localhost:9092
      KAFKA_OFFSETS_TOPIC_REPLICATION_FACTOR: 1
      KAFKA_GROUP_INITIAL_REBALANCE_DELAY_MS: 0
      KAFKA_TRANSACTION_STATE_LOG_MIN_ISR: 1
      KAFKA_TRANSACTION_STATE_LOG_REPLICATION_FACTOR: 1

  redis:
    image: bitnami/redis:6.2
    networks:
      - stack
    healthcheck:
      test: [CMD, redis-cli, ping]
      interval: 5s
      timeout: 10s
      retries: 6
      start_period: 5s
    ports:
      - 6379:6379
    environment:
      - REDIS_PASSWORD=test
      - REDIS_DISABLE_COMMANDS=FLUSHDB,FLUSHALL

  s3:
    image: quay.io/minio/minio:RELEASE.2022-11-29T23-40-49Z
    command: server /data --console-address ":9001"
    ports:
      - '9000:9000'
      - '9001:9001'
    networks:
      - stack
    healthcheck:
      test: [CMD, curl, -f, 'http://localhost:9000/minio/health/live']
      interval: 30s
      timeout: 20s
      retries: 3
    environment:
      MINIO_ROOT_USER: minioadmin
      MINIO_ROOT_PASSWORD: minioadmin

  s3_provision_buckets:
    image: quay.io/minio/mc:RELEASE.2022-11-17T21-20-39Z
    depends_on:
      s3:
        condition: service_healthy
    networks:
      - stack
    entrypoint: >
      /bin/sh -c " /usr/bin/mc alias set myminio http://s3:9000 minioadmin minioadmin; /usr/bin/mc
      ls myminio/artifacts >/dev/null 2>&1 || /usr/bin/mc mb myminio/artifacts; exit 0"

  s3_reverse_proxy:
    image: caddy:2.6.2-alpine
    depends_on:
      s3:
        condition: service_healthy
    networks:
      - stack
    ports:
      - '9002:9002'
    command: caddy reverse-proxy --from :9002 --to s3:9000 --change-host-header

  supertokens:
    image: registry.supertokens.io/supertokens/supertokens-postgresql:4.2
    depends_on:
      db:
        condition: service_healthy
    networks:
      - stack
    ports:
      - '3567:3567'
    environment:
      POSTGRESQL_USER: postgres
      POSTGRESQL_PASSWORD: postgres
      POSTGRESQL_DATABASE_NAME: registry
      POSTGRESQL_TABLE_NAMES_PREFIX: supertokens
      POSTGRESQL_HOST: db
      POSTGRESQL_PORT: 5432
      API_KEYS: bubatzbieber6942096420
      ACCESS_TOKEN_BLACKLISTING: 'true'

  local_cdn:
    image: node:16.15.1-alpine3.14
    entrypoint:
      - /bin/sh
      - /run-local-cdn.sh
    networks:
      - stack
    healthcheck:
      test: [CMD, wget, --spider, -q, 'localhost:3004/_readiness']
      interval: 5s
      timeout: 5s
      retries: 6
      start_period: 5s
    ports:
      - 3004:3004
    volumes:
      - '../packages/services/cdn-worker/dist/dev.js:/cdn.js'
      - './run-local-cdn.sh:/run-local-cdn.sh'
    environment:
      NODE_ENV: production
      PORT: 3004
      LOG_LEVEL: debug
      CDN_AUTH_PRIVATE_KEY: 1e1064ef9cda8bf38936b77317e90dc3
      S3_ENDPOINT: 'http://s3:9000'
      S3_ACCESS_KEY_ID: minioadmin
      S3_SECRET_ACCESS_KEY: minioadmin
      S3_BUCKET_NAME: artifacts
      S3_PUBLIC_URL: 'http://localhost:9002'

  local_broker:
    image: node:16.15.1-alpine3.14
    entrypoint:
      - /bin/sh
      - /run-local-broker.sh
    networks:
      - stack
    healthcheck:
      test: [CMD, wget, --spider, -q, 'localhost:3013/_readiness']
      interval: 5s
      timeout: 5s
      retries: 6
      start_period: 5s
    ports:
      - 3013:3013
    volumes:
      - '../packages/services/broker-worker/dist/dev.js:/broker.js'
      - './run-local-broker.sh:/run-local-broker.sh'
    environment:
      NODE_ENV: production
      PORT: 3013
      LOG_LEVEL: debug
      CF_BROKER_SIGNATURE: secretSignature

  composition_federation_2:
    image: '${DOCKER_REGISTRY}composition-federation-2${DOCKER_TAG}'
    networks:
      - 'stack'
    healthcheck:
      test: ['CMD', 'wget', '--spider', '-q', 'localhost:3069/_readiness']
      interval: 5s
      timeout: 5s
      retries: 6
      start_period: 5s
    ports:
      - 3069:3069
    environment:
      NODE_ENV: production
      PORT: 3069
      LOG_LEVEL: debug
      SECRET: secretsecret

  external_composition:
    image: node:16.15.1-alpine3.14
    entrypoint:
      - /bin/sh
      - /run-external-composition.sh
    networks:
      - stack
    healthcheck:
      test: [CMD, wget, --spider, -q, 'localhost:3012/_readiness']
      interval: 5s
      timeout: 5s
      retries: 6
      start_period: 5s
    ports:
      - 3012:3012
    volumes:
      - '../packages/libraries/external-composition/dist/example.js:/example.mjs'
      - './run-external-composition.sh:/run-external-composition.sh'
    environment:
      NODE_ENV: production
      PORT: 3012
      LOG_LEVEL: debug
      SECRET: secretsecret

  storage:
    image: '${DOCKER_REGISTRY}storage${DOCKER_TAG}'
    networks:
      - stack
    depends_on:
      clickhouse:
        condition: service_healthy
      db:
        condition: service_healthy
    environment:
      MIGRATOR: up
      CLICKHOUSE_MIGRATOR: up
      POSTGRES_HOST: db
      POSTGRES_PORT: 5432
      POSTGRES_DB: registry
      POSTGRES_USER: postgres
      POSTGRES_PASSWORD: postgres
      CLICKHOUSE_PROTOCOL: http
      CLICKHOUSE_HOST: clickhouse
      CLICKHOUSE_PORT: '8123'
      CLICKHOUSE_USERNAME: test
      CLICKHOUSE_PASSWORD: test
    # Tell dockest, we want to wait for the exit code of the migrator to be 0
    labels:
      dockest.readiness: exit_code

  server:
    image: '${DOCKER_REGISTRY}server${DOCKER_TAG}'
    networks:
      - stack
    depends_on:
      redis:
        condition: service_healthy
      clickhouse:
        condition: service_healthy
      storage:
        condition: service_completed_successfully
      s3_provision_buckets:
        condition: service_completed_successfully
      tokens:
        condition: service_healthy
      webhooks:
        condition: service_healthy
      emails:
        condition: service_healthy
      schema:
        condition: service_healthy
      usage-estimator:
        condition: service_healthy
      rate-limit:
        condition: service_healthy
      stripe-billing:
        condition: service_healthy
      local_cdn:
        condition: service_healthy
      local_broker:
        condition: service_healthy
    ports:
      - 3001:3001
    environment:
      NODE_ENV: development
      LOG_LEVEL: debug
      POSTGRES_HOST: db
      POSTGRES_PORT: 5432
      POSTGRES_DB: registry
      POSTGRES_USER: postgres
      POSTGRES_PASSWORD: postgres
<<<<<<< HEAD
      ROARR_LOG: 'true'
      CLICKHOUSE_PROTOCOL: http
=======
      CLICKHOUSE_PROTOCOL: 'http'
>>>>>>> a6ac37a8
      CLICKHOUSE_HOST: clickhouse
      CLICKHOUSE_PORT: 8123
      CLICKHOUSE_USERNAME: test
      CLICKHOUSE_PASSWORD: test
      REDIS_HOST: redis
      REDIS_PORT: 6379
      REDIS_PASSWORD: test
      S3_ENDPOINT: 'http://s3:9000'
      S3_ACCESS_KEY_ID: minioadmin
      S3_SECRET_ACCESS_KEY: minioadmin
      S3_BUCKET_NAME: artifacts
      S3_PUBLIC_URL: 'http://localhost:9002'
      TOKENS_ENDPOINT: http://tokens:3003
      WEBHOOKS_ENDPOINT: http://webhooks:3005
      SCHEMA_ENDPOINT: http://schema:3002
      USAGE_ESTIMATOR_ENDPOINT: http://usage-estimator:3008
      RATE_LIMIT_ENDPOINT: http://rate-limit:3009
      BILLING_ENDPOINT: http://stripe-billing:3010
      EMAILS_ENDPOINT: http://emails:3011
      REQUEST_BROKER: '1'
      REQUEST_BROKER_SIGNATURE: secretSignature
      REQUEST_BROKER_ENDPOINT: 'http://local_broker:3013'
      CDN_CF: '1'
      CDN_CF_BASE_PATH: http://local_cdn:3004
      CDN_CF_ACCOUNT_ID: 103df45224310d669213971ce28b5b70
      CDN_CF_AUTH_TOKEN: 85e20c26c03759603c0f45884824a1c3
      CDN_CF_NAMESPACE_ID: 33b1e3bbb4a4707d05ea0307cbb55c79
      CDN_CF_BASE_URL: http://localhost:3004
      CDN_AUTH_PRIVATE_KEY: 1e1064ef9cda8bf38936b77317e90dc3
      CDN_API: '1'
      CDN_API_BASE_URL: 'http://localhost:3001'
      GITHUB_APP_ID: 123123
      GITHUB_APP_PRIVATE_KEY: 5f938d51a065476c4dc1b04aeba13afb
      ENCRYPTION_SECRET: 8ebe95cf24c1fbe306e9fa32c8c33148
      FEEDBACK_SLACK_TOKEN: ''
      FEEDBACK_SLACK_CHANNEL: '#hive'
      WEB_APP_URL: https://app.graphql-hive.com
      PORT: 3001
      FF_CLICKHOUSE_V2_TABLES: ${FF_CLICKHOUSE_V2_TABLES}
      SUPERTOKENS_CONNECTION_URI: http://supertokens:3567
      SUPERTOKENS_API_KEY: bubatzbieber6942096420
      AUTH_ORGANIZATION_OIDC: '1'

  schema:
    image: '${DOCKER_REGISTRY}schema${DOCKER_TAG}'
    networks:
      - stack
    depends_on:
      redis:
        condition: service_healthy
    ports:
      - 3002:3002
    environment:
      NODE_ENV: production
      PORT: 3002
      LOG_LEVEL: debug
      REDIS_HOST: redis
      REDIS_PORT: 6379
      REDIS_PASSWORD: test
      ENCRYPTION_SECRET: 8ebe95cf24c1fbe306e9fa32c8c33148

  tokens:
    image: '${DOCKER_REGISTRY}tokens${DOCKER_TAG}'
    networks:
      - stack
    depends_on:
      storage:
        condition: service_completed_successfully
    ports:
      - 3003:3003
    environment:
      NODE_ENV: production
      LOG_LEVEL: debug
      POSTGRES_HOST: db
      POSTGRES_USER: postgres
      POSTGRES_PASSWORD: postgres
      POSTGRES_PORT: 5432
      POSTGRES_DB: registry
      PORT: 3003

  webhooks:
    image: '${DOCKER_REGISTRY}webhooks${DOCKER_TAG}'
    networks:
      - stack
    depends_on:
      redis:
        condition: service_healthy
      local_broker:
        condition: service_healthy
    ports:
      - 3005:3005
    environment:
      NODE_ENV: production
      LOG_LEVEL: debug
      BULLMQ_COMMANDS_FROM_ROOT: 'true'
      PORT: 3005
      REDIS_HOST: redis
      REDIS_PORT: 6379
      REDIS_PASSWORD: test
      REQUEST_BROKER: '1'
      REQUEST_BROKER_SIGNATURE: secretSignature
      REQUEST_BROKER_ENDPOINT: 'http://local_broker:3013'

  emails:
    image: '${DOCKER_REGISTRY}emails${DOCKER_TAG}'
    networks:
      - stack
    depends_on:
      redis:
        condition: service_healthy
    ports:
      - 3011:3011
    environment:
      NODE_ENV: production
      LOG_LEVEL: debug
      BULLMQ_COMMANDS_FROM_ROOT: 'true'
      PORT: 3011
      REDIS_HOST: redis
      REDIS_PORT: 6379
      REDIS_PASSWORD: test
      EMAIL_PROVIDER: mock
      EMAIL_FROM: mock@graphql-hive.com

  usage:
    image: '${DOCKER_REGISTRY}usage${DOCKER_TAG}'
    networks:
      - stack
    ports:
      - '3006:3006'
    depends_on:
      broker:
        condition: service_healthy
      rate-limit:
        condition: service_healthy
      tokens:
        condition: service_healthy
    environment:
      NODE_ENV: production
      LOG_LEVEL: debug
      TOKENS_ENDPOINT: http://tokens:3003
      RATE_LIMIT_ENDPOINT: http://rate-limit:3009
      KAFKA_CONNECTION_MODE: docker
      KAFKA_TOPIC: usage_reports_v2
      KAFKA_BROKER: broker:29092
      KAFKA_BUFFER_SIZE: 350
      KAFKA_BUFFER_INTERVAL: 1000
      KAFKA_BUFFER_DYNAMIC: '1'
      PORT: 3006

  usage-ingestor:
    image: '${DOCKER_REGISTRY}usage-ingestor${DOCKER_TAG}'
    networks:
      - stack
    depends_on:
      broker:
        condition: service_healthy
      clickhouse:
        condition: service_healthy
    ports:
      - 3007:3007
    environment:
      NODE_ENV: production
<<<<<<< HEAD
      KAFKA_CONNECTION_MODE: docker
=======
      LOG_LEVEL: debug
      KAFKA_CONNECTION_MODE: 'docker'
>>>>>>> a6ac37a8
      KAFKA_BROKER: broker:29092
      KAFKA_CONCURRENCY: '1'
      KAFKA_CONSUMER_GROUP: usage-ingestor-v2
      KAFKA_TOPIC: usage_reports_v2
      CLICKHOUSE_PROTOCOL: http
      CLICKHOUSE_HOST: clickhouse
      CLICKHOUSE_PORT: 8123
      CLICKHOUSE_USERNAME: test
      CLICKHOUSE_PASSWORD: test
      CLICKHOUSE_ASYNC_INSERT_BUSY_TIMEOUT_MS: 500
      CLICKHOUSE_ASYNC_INSERT_MAX_DATA_SIZE: 1000
      PORT: 3007

  usage-estimator:
    image: '${DOCKER_REGISTRY}usage-estimator${DOCKER_TAG}'
    networks:
      - stack
    ports:
      - 3008:3008
    depends_on:
      clickhouse:
        condition: service_healthy
      storage:
        condition: service_completed_successfully
    environment:
      NODE_ENV: production
<<<<<<< HEAD
      ROARR_LOG: 'true'
      CLICKHOUSE_PROTOCOL: http
      CLICKHOUSE_HOST: clickhouse
=======
      LOG_LEVEL: debug
      CLICKHOUSE_PROTOCOL: 'http'
      CLICKHOUSE_HOST: 'clickhouse'
>>>>>>> a6ac37a8
      CLICKHOUSE_PORT: '8123'
      CLICKHOUSE_USERNAME: test
      CLICKHOUSE_PASSWORD: test
      PORT: 3008
      FF_CLICKHOUSE_V2_TABLES: ${FF_CLICKHOUSE_V2_TABLES}

  rate-limit:
    image: '${DOCKER_REGISTRY}rate-limit${DOCKER_TAG}'
    networks:
      - stack
    ports:
      - 3009:3009
    depends_on:
      clickhouse:
        condition: service_healthy
      storage:
        condition: service_completed_successfully
      usage-estimator:
        condition: service_healthy
      emails:
        condition: service_healthy
    environment:
      NODE_ENV: production
      LOG_LEVEL: debug
      LIMIT_CACHE_UPDATE_INTERVAL_MS: 2000
      POSTGRES_HOST: db
      POSTGRES_PORT: 5432
      POSTGRES_DB: registry
      POSTGRES_USER: postgres
      POSTGRES_PASSWORD: postgres
      USAGE_ESTIMATOR_ENDPOINT: http://usage-estimator:3008
      EMAILS_ENDPOINT: http://emails:3011
      PORT: 3009

  stripe-billing:
    image: '${DOCKER_REGISTRY}stripe-billing${DOCKER_TAG}'
    networks:
      - stack
    ports:
      - 3010:3010
    depends_on:
      clickhouse:
        condition: service_healthy
      storage:
        condition: service_completed_successfully
      usage-estimator:
        condition: service_healthy
    environment:
      NODE_ENV: production
      LOG_LEVEL: debug
      STRIPE_SECRET_KEY: ${STRIPE_SECRET_KEY}
      POSTGRES_HOST: db
      POSTGRES_PORT: 5432
      POSTGRES_DB: registry
      POSTGRES_USER: postgres
      POSTGRES_PASSWORD: postgres
      USAGE_ESTIMATOR_ENDPOINT: http://usage-estimator:3008
      PORT: 3010

networks:
  stack: {}<|MERGE_RESOLUTION|>--- conflicted
+++ resolved
@@ -324,12 +324,7 @@
       POSTGRES_DB: registry
       POSTGRES_USER: postgres
       POSTGRES_PASSWORD: postgres
-<<<<<<< HEAD
-      ROARR_LOG: 'true'
       CLICKHOUSE_PROTOCOL: http
-=======
-      CLICKHOUSE_PROTOCOL: 'http'
->>>>>>> a6ac37a8
       CLICKHOUSE_HOST: clickhouse
       CLICKHOUSE_PORT: 8123
       CLICKHOUSE_USERNAME: test
@@ -492,12 +487,8 @@
       - 3007:3007
     environment:
       NODE_ENV: production
-<<<<<<< HEAD
+      LOG_LEVEL: debug
       KAFKA_CONNECTION_MODE: docker
-=======
-      LOG_LEVEL: debug
-      KAFKA_CONNECTION_MODE: 'docker'
->>>>>>> a6ac37a8
       KAFKA_BROKER: broker:29092
       KAFKA_CONCURRENCY: '1'
       KAFKA_CONSUMER_GROUP: usage-ingestor-v2
@@ -524,15 +515,9 @@
         condition: service_completed_successfully
     environment:
       NODE_ENV: production
-<<<<<<< HEAD
-      ROARR_LOG: 'true'
+      LOG_LEVEL: debug
       CLICKHOUSE_PROTOCOL: http
       CLICKHOUSE_HOST: clickhouse
-=======
-      LOG_LEVEL: debug
-      CLICKHOUSE_PROTOCOL: 'http'
-      CLICKHOUSE_HOST: 'clickhouse'
->>>>>>> a6ac37a8
       CLICKHOUSE_PORT: '8123'
       CLICKHOUSE_USERNAME: test
       CLICKHOUSE_PASSWORD: test
