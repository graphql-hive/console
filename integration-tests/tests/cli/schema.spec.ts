--- conflicted
+++ resolved
@@ -1,7 +1,7 @@
 /* eslint-disable no-process-env */
 import { createHash } from 'node:crypto';
 import { ProjectType } from 'testkit/gql/graphql';
-import { createCLI, schemaCheck, schemaFetch, schemaPublish } from '../../testkit/cli';
+import { createCLI, schemaCheck, schemaPublish } from '../../testkit/cli';
 import { cliOutputSnapshotSerializer } from '../../testkit/cli-snapshot-serializer';
 import { initSeed } from '../../testkit/seed';
 import { test } from '../../testkit/test';
@@ -45,10 +45,7 @@
 
       await expect(
         schemaPublish([
-<<<<<<< HEAD
-          ...(json ? ['--json'] : []),
-=======
->>>>>>> 817c4e7e
+          ...(json ? ['--json'] : []),
           '--registry.accessToken',
           secret,
           '--author',
@@ -59,18 +56,11 @@
           ...serviceUrlArgs,
           'fixtures/init-schema-detailed.graphql',
         ]),
-<<<<<<< HEAD
-      ).resolves.toMatchSnapshot('SchemaPublish');
+      ).resolves.toMatchSnapshot('schemaPublish');
 
       await expect(
         schemaCheck([
           ...(json ? ['--json'] : []),
-=======
-      ).resolves.toMatchSnapshot('schemaPublish');
-
-      await expect(
-        schemaCheck([
->>>>>>> 817c4e7e
           ...serviceNameArgs,
           '--registry.accessToken',
           secret,
@@ -79,7 +69,6 @@
       ).rejects.toMatchSnapshot('schemaCheck');
     },
   );
-<<<<<<< HEAD
 
   test.concurrent(
     'can publish and check a schema with target:registry:read access',
@@ -121,10 +110,17 @@
       await expect(
         schemaCheck([
           ...(json ? ['--json'] : []),
-=======
-
-  test.concurrent(
-    'can publish and check a schema with target:registry:read access',
+          ...serviceNameArgs,
+          '--registry.accessToken',
+          secret,
+          'fixtures/breaking-schema.graphql',
+        ]),
+      ).rejects.toMatchSnapshot('schemaCheck (breaking)');
+    },
+  );
+
+  test.concurrent(
+    'publishing invalid schema SDL provides meaningful feedback for the user.',
     async ({ expect }) => {
       const { createOrg } = await initSeed().createOwner();
       const { inviteAndJoinMember, createProject } = await createOrg();
@@ -136,57 +132,7 @@
 
       await expect(
         schemaPublish([
-          '--registry.accessToken',
-          secret,
-          '--author',
-          'Kamil',
-          '--commit',
-          'abc123',
-          ...serviceNameArgs,
-          ...serviceUrlArgs,
-          'fixtures/init-schema.graphql',
-        ]),
-      ).resolves.toMatchSnapshot('schemaPublish');
-
-      await expect(
-        schemaCheck([
-          '--service',
-          'test',
-          '--registry.accessToken',
-          secret,
-          'fixtures/nonbreaking-schema.graphql',
-        ]),
-      ).resolves.toMatchSnapshot('schemaCheck (non-breaking)');
-
-      await expect(
-        schemaCheck([
->>>>>>> 817c4e7e
-          ...serviceNameArgs,
-          '--registry.accessToken',
-          secret,
-          'fixtures/breaking-schema.graphql',
-        ]),
-      ).rejects.toMatchSnapshot('schemaCheck (breaking)');
-    },
-  );
-
-  test.concurrent(
-    'publishing invalid schema SDL provides meaningful feedback for the user.',
-    async ({ expect }) => {
-      const { createOrg } = await initSeed().createOwner();
-      const { inviteAndJoinMember, createProject } = await createOrg();
-      await inviteAndJoinMember();
-      const { createTargetAccessToken } = await createProject(projectType, {
-        useLegacyRegistryModels: model === 'legacy',
-      });
-      const { secret } = await createTargetAccessToken({});
-
-      await expect(
-        schemaPublish([
-<<<<<<< HEAD
-          ...(json ? ['--json'] : []),
-=======
->>>>>>> 817c4e7e
+          ...(json ? ['--json'] : []),
           '--registry.accessToken',
           secret,
           '--author',
@@ -268,10 +214,7 @@
 
     await expect(
       schemaCheck([
-<<<<<<< HEAD
         ...(json ? ['--json'] : []),
-=======
->>>>>>> 817c4e7e
         ...serviceNameArgs,
         '--registry.accessToken',
         secret,
@@ -284,19 +227,9 @@
     'schema:publish should see Invalid Token error when token is invalid',
     async ({ expect }) => {
       const invalidToken = createHash('md5').update('nope').digest('hex').substring(0, 31);
-<<<<<<< HEAD
-      const output = schemaPublish([
-        ...(json ? ['--json'] : []),
-        ...serviceNameArgs,
-        ...serviceUrlArgs,
-        '--registry.accessToken',
-        invalidToken,
-        'fixtures/init-schema.graphql',
-      ]);
-      await expect(output).rejects.toMatchSnapshot('schemaPublish');
-=======
-      await expect(
-        schemaPublish([
+      await expect(
+        schemaPublish([
+          ...(json ? ['--json'] : []),
           ...serviceNameArgs,
           ...serviceUrlArgs,
           '--registry.accessToken',
@@ -304,7 +237,6 @@
           'fixtures/init-schema.graphql',
         ]),
       ).rejects.toMatchSnapshot('schemaPublish');
->>>>>>> 817c4e7e
     },
   );
 
@@ -340,40 +272,24 @@
 
         await expect(
           cli.publish({
-<<<<<<< HEAD
-            json,
-=======
->>>>>>> 817c4e7e
             sdl,
             commit: 'push1',
             serviceName,
             serviceUrl,
             expect: 'latest-composable',
           }),
-<<<<<<< HEAD
-        ).resolves.toMatchSnapshot('schemaPublish');
-=======
         ).resolves.toMatchSnapshot('schemaPublish (initial)');
->>>>>>> 817c4e7e
 
         const newServiceUrl = serviceUrl + '/new';
         await expect(
           cli.publish({
-<<<<<<< HEAD
-            json,
-=======
->>>>>>> 817c4e7e
             sdl,
             commit: 'push2',
             serviceName,
             serviceUrl: newServiceUrl,
             expect: 'latest-composable',
           }),
-<<<<<<< HEAD
-        ).resolves.toMatchSnapshot('schemaPublish');
-=======
         ).resolves.toMatchSnapshot('schemaPublish (new)');
->>>>>>> 817c4e7e
 
         const versions = await fetchVersions(3);
         expect(versions).toHaveLength(2);
@@ -398,8 +314,6 @@
         );
       },
     );
-<<<<<<< HEAD
-=======
 
   test.concurrent(
     'schema:fetch can fetch a schema with target:registry:read access',
@@ -419,6 +333,7 @@
 
       await expect(
         schemaPublish([
+          ...(json ? ['--json'] : []),
           '--registry.accessToken',
           secret,
           '--author',
@@ -446,5 +361,4 @@
       );
     },
   );
->>>>>>> 817c4e7e
 });