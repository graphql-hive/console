// Vitest Snapshot v1, https://vitest.dev/guide/snapshot.html

exports[`FEDERATION > can publish a schema with breaking, warning and safe changes > schemaCheck 1`] = `
:::::::::::::::: CLI FAILURE OUTPUT :::::::::::::::
exitCode------------------------------------------:
1
stderr--------------------------------------------:
__NONE__
stdout--------------------------------------------:
✖ Detected 1 error

   - Field email was removed from object type User

ℹ Detected 4 changes

   Breaking changes:
   - Field email was removed from object type User
   Safe changes:
   - Enum value VIEWER was added to enum UserRole
   - Field address was added to object type User
   - Field User.role changed type from UserRole to UserRole!

View full report:
http://__URL__

`;

exports[`FEDERATION > can publish a schema with breaking, warning and safe changes > schemaPublish 1`] = `
:::::::::::::::: CLI SUCCESS OUTPUT :::::::::::::::::

stdout--------------------------------------------:
✔ Published initial schema.
ℹ Available at http://__URL__
`;

exports[`FEDERATION > can publish and check a schema with target:registry:read access > schemaCheck (breaking) 1`] = `
:::::::::::::::: CLI FAILURE OUTPUT :::::::::::::::
exitCode------------------------------------------:
1
stderr--------------------------------------------:
__NONE__
stdout--------------------------------------------:
✖ Detected 1 error

   - Field email was removed from object type User

ℹ Detected 1 change

   Breaking changes:
   - Field email was removed from object type User

View full report:
http://__URL__

`;

exports[`FEDERATION > can publish and check a schema with target:registry:read access > schemaCheck (non-breaking) 1`] = `
:::::::::::::::: CLI SUCCESS OUTPUT :::::::::::::::::

stdout--------------------------------------------:
ℹ Detected 1 change

   Safe changes:
   - Field nickname was added to object type User

View full report:
http://__URL__
`;

exports[`FEDERATION > can publish and check a schema with target:registry:read access > schemaPublish 1`] = `
:::::::::::::::: CLI SUCCESS OUTPUT :::::::::::::::::

stdout--------------------------------------------:
✔ Published initial schema.
ℹ Available at http://__URL__
`;

exports[`FEDERATION > can update the service url and show it in comparison query > schemaPublish (initial) 1`] = `
:::::::::::::::: CLI SUCCESS OUTPUT :::::::::::::::::

stdout--------------------------------------------:
✔ Published initial schema.
ℹ Available at http://__URL__
`;

exports[`FEDERATION > can update the service url and show it in comparison query > schemaPublish (new) 1`] = `
:::::::::::::::: CLI SUCCESS OUTPUT :::::::::::::::::

stdout--------------------------------------------:
✔ New service url: http://__URL__ (previously: http://__URL__
ℹ Available at http://__URL__
`;

exports[`FEDERATION > publishing invalid schema SDL provides meaningful feedback for the user. > schemaPublish 1`] = `
:::::::::::::::: CLI FAILURE OUTPUT :::::::::::::::
exitCode------------------------------------------:
2
stderr--------------------------------------------:
    Error: The SDL is not valid at line 1, column 1:
     Syntax Error: Unexpected Name "iliketurtles".
stdout--------------------------------------------:
✖ Failed to publish schema
`;

exports[`FEDERATION > schema:check should notify user when registry is empty > schemaCheck 1`] = `
:::::::::::::::: CLI SUCCESS OUTPUT :::::::::::::::::

stdout--------------------------------------------:
✔ Schema registry is empty, nothing to compare your schema with.
View full report:
http://__URL__
`;

<<<<<<< HEAD
exports[`'FEDERATION' ('legacy') > schema:check should throw on corrupted schema > schemaCheck 1`] = `
:::::::::::::::: CLI FAILURE OUTPUT :::::::::::::::
exitCode------------------------------------------:
1
stderr--------------------------------------------:
__NONE__
stdout--------------------------------------------:
✖ Detected 3 errors

   - Unknown type: User.
   - Unknown type User.
   - Type Query must define one or more fields.

View full report:
http://__URL__

`;

exports[`'FEDERATION' ('legacy') > schema:fetch can fetch a latest schema with target:registry:read access > latest sdl 1`] = `
directive @core(as: String, feature: String!, for: core__Purpose) repeatable on SCHEMA

directive @join__field(graph: join__Graph, provides: join__FieldSet, requires: join__FieldSet) on FIELD_DEFINITION

directive @join__graph(name: String!, url: String!) on ENUM_VALUE

directive @join__owner(graph: join__Graph!) on INTERFACE | OBJECT

directive @join__type(graph: join__Graph!, key: join__FieldSet) repeatable on INTERFACE | OBJECT

type Query {
  users: [User!]
}

type User {
  email: String!
  id: ID!
  name: String!
}

enum core__Purpose {
  """
  \`EXECUTION\` features provide metadata necessary to for operation execution.
  """
  EXECUTION

  """
  \`SECURITY\` features provide metadata necessary to securely resolve fields.
  """
  SECURITY
}

scalar join__FieldSet

enum join__Graph {
  TEST
}
`;

exports[`'FEDERATION' ('legacy') > schema:fetch can fetch a latest schema with target:registry:read access > schemaPublish 1`] = `
:::::::::::::::: CLI SUCCESS OUTPUT :::::::::::::::::

stdout--------------------------------------------:
✔ Published initial schema.
ℹ Available at http://__URL__
`;

exports[`'FEDERATION' ('legacy') > schema:fetch can fetch a schema with target:registry:read access > schemaPublish 1`] = `
:::::::::::::::: CLI SUCCESS OUTPUT :::::::::::::::::

stdout--------------------------------------------:
✔ Published initial schema.
ℹ Available at http://__URL__
`;

exports[`'FEDERATION' ('legacy') > schema:publish should see Invalid Token error when token is invalid > schemaPublish 1`] = `
:::::::::::::::: CLI FAILURE OUTPUT :::::::::::::::
exitCode------------------------------------------:
2
stderr--------------------------------------------:
 ›   Error: Invalid token provided
 ›   Reference: __ID__
stdout--------------------------------------------:
✖ Failed to publish schema
`;

exports[`'FEDERATION' ('modern') > can publish a schema with breaking, warning and safe changes > schemaCheck 1`] = `
:::::::::::::::: CLI FAILURE OUTPUT :::::::::::::::
exitCode------------------------------------------:
1
stderr--------------------------------------------:
__NONE__
stdout--------------------------------------------:
✖ Detected 1 error

   - Field email was removed from object type User

ℹ Detected 4 changes

   Breaking changes:
   - Field email was removed from object type User
   Safe changes:
   - Enum value VIEWER was added to enum UserRole
   - Field address was added to object type User
   - Field User.role changed type from UserRole to UserRole!

View full report:
http://__URL__

`;

exports[`'FEDERATION' ('modern') > can publish a schema with breaking, warning and safe changes > schemaPublish 1`] = `
:::::::::::::::: CLI SUCCESS OUTPUT :::::::::::::::::

stdout--------------------------------------------:
✔ Published initial schema.
ℹ Available at http://__URL__
`;

exports[`'FEDERATION' ('modern') > can publish and check a schema with target:registry:read access > schemaCheck (breaking) 1`] = `
:::::::::::::::: CLI FAILURE OUTPUT :::::::::::::::
exitCode------------------------------------------:
1
stderr--------------------------------------------:
__NONE__
stdout--------------------------------------------:
✖ Detected 1 error

   - Field email was removed from object type User

ℹ Detected 1 change

   Breaking changes:
   - Field email was removed from object type User

View full report:
http://__URL__

`;

exports[`'FEDERATION' ('modern') > can publish and check a schema with target:registry:read access > schemaCheck (non-breaking) 1`] = `
:::::::::::::::: CLI SUCCESS OUTPUT :::::::::::::::::

stdout--------------------------------------------:
ℹ Detected 1 change

   Safe changes:
   - Field nickname was added to object type User

View full report:
http://__URL__
`;

exports[`'FEDERATION' ('modern') > can publish and check a schema with target:registry:read access > schemaPublish 1`] = `
:::::::::::::::: CLI SUCCESS OUTPUT :::::::::::::::::

stdout--------------------------------------------:
✔ Published initial schema.
ℹ Available at http://__URL__
`;

exports[`'FEDERATION' ('modern') > can update the service url and show it in comparison query > schemaPublish (initial) 1`] = `
:::::::::::::::: CLI SUCCESS OUTPUT :::::::::::::::::

stdout--------------------------------------------:
✔ Published initial schema.
ℹ Available at http://__URL__
`;

exports[`'FEDERATION' ('modern') > can update the service url and show it in comparison query > schemaPublish (new) 1`] = `
:::::::::::::::: CLI SUCCESS OUTPUT :::::::::::::::::

stdout--------------------------------------------:
✔ New service url: http://__URL__ (previously: http://__URL__
ℹ Available at http://__URL__
`;

exports[`'FEDERATION' ('modern') > publishing invalid schema SDL provides meaningful feedback for the user. > schemaPublish 1`] = `
:::::::::::::::: CLI FAILURE OUTPUT :::::::::::::::
exitCode------------------------------------------:
2
stderr--------------------------------------------:
    Error: The SDL is not valid at line 1, column 1:
     Syntax Error: Unexpected Name "iliketurtles".
stdout--------------------------------------------:
✖ Failed to publish schema
`;

exports[`'FEDERATION' ('modern') > schema:check should notify user when registry is empty > schemaCheck 1`] = `
:::::::::::::::: CLI SUCCESS OUTPUT :::::::::::::::::

stdout--------------------------------------------:
✔ Schema registry is empty, nothing to compare your schema with.
View full report:
http://__URL__
`;

exports[`'FEDERATION' ('modern') > schema:check should throw on corrupted schema > schemaCheck 1`] = `
=======
exports[`FEDERATION > schema:check should throw on corrupted schema > schemaCheck 1`] = `
>>>>>>> 0a841870
:::::::::::::::: CLI FAILURE OUTPUT :::::::::::::::
exitCode------------------------------------------:
1
stderr--------------------------------------------:
__NONE__
stdout--------------------------------------------:
✖ Detected 1 error

   - [test] Unknown type User

View full report:
http://__URL__

`;

<<<<<<< HEAD
exports[`'FEDERATION' ('modern') > schema:fetch can fetch a latest schema with target:registry:read access > latest sdl 1`] = `
type Query {
  users: [User!]
}

type User {
  id: ID!
  name: String!
  email: String!
}
`;

exports[`'FEDERATION' ('modern') > schema:fetch can fetch a latest schema with target:registry:read access > schemaPublish 1`] = `
:::::::::::::::: CLI SUCCESS OUTPUT :::::::::::::::::

stdout--------------------------------------------:
✔ Published initial schema.
ℹ Available at http://__URL__
`;

exports[`'FEDERATION' ('modern') > schema:fetch can fetch a schema with target:registry:read access > schemaPublish 1`] = `
=======
exports[`FEDERATION > schema:fetch can fetch a schema with target:registry:read access > schemaPublish 1`] = `
>>>>>>> 0a841870
:::::::::::::::: CLI SUCCESS OUTPUT :::::::::::::::::

stdout--------------------------------------------:
✔ Published initial schema.
ℹ Available at http://__URL__
`;

exports[`FEDERATION > schema:publish should see Invalid Token error when token is invalid > schemaPublish 1`] = `
:::::::::::::::: CLI FAILURE OUTPUT :::::::::::::::
exitCode------------------------------------------:
2
stderr--------------------------------------------:
 ›   Error: Invalid token provided
 ›   Reference: __ID__
stdout--------------------------------------------:
✖ Failed to publish schema
`;

exports[`SINGLE > can publish a schema with breaking, warning and safe changes > schemaCheck 1`] = `
:::::::::::::::: CLI FAILURE OUTPUT :::::::::::::::
exitCode------------------------------------------:
1
stderr--------------------------------------------:
__NONE__
stdout--------------------------------------------:
✖ Detected 1 error

   - Field email was removed from object type User

ℹ Detected 4 changes

   Breaking changes:
   - Field email was removed from object type User
   Safe changes:
   - Enum value VIEWER was added to enum UserRole
   - Field address was added to object type User
   - Field User.role changed type from UserRole to UserRole!

View full report:
http://__URL__

`;

exports[`SINGLE > can publish a schema with breaking, warning and safe changes > schemaPublish 1`] = `
:::::::::::::::: CLI SUCCESS OUTPUT :::::::::::::::::

stdout--------------------------------------------:
✔ Published initial schema.
ℹ Available at http://__URL__
`;

exports[`SINGLE > can publish and check a schema with target:registry:read access > schemaCheck (breaking) 1`] = `
:::::::::::::::: CLI FAILURE OUTPUT :::::::::::::::
exitCode------------------------------------------:
1
stderr--------------------------------------------:
__NONE__
stdout--------------------------------------------:
✖ Detected 1 error

   - Field email was removed from object type User

ℹ Detected 1 change

   Breaking changes:
   - Field email was removed from object type User

View full report:
http://__URL__

`;

exports[`SINGLE > can publish and check a schema with target:registry:read access > schemaCheck (non-breaking) 1`] = `
:::::::::::::::: CLI SUCCESS OUTPUT :::::::::::::::::

stdout--------------------------------------------:
ℹ Detected 1 change

   Safe changes:
   - Field nickname was added to object type User

View full report:
http://__URL__
`;

exports[`SINGLE > can publish and check a schema with target:registry:read access > schemaPublish 1`] = `
:::::::::::::::: CLI SUCCESS OUTPUT :::::::::::::::::

stdout--------------------------------------------:
✔ Published initial schema.
ℹ Available at http://__URL__
`;

exports[`SINGLE > publishing invalid schema SDL provides meaningful feedback for the user. > schemaPublish 1`] = `
:::::::::::::::: CLI FAILURE OUTPUT :::::::::::::::
exitCode------------------------------------------:
2
stderr--------------------------------------------:
    Error: The SDL is not valid at line 1, column 1:
     Syntax Error: Unexpected Name "iliketurtles".
stdout--------------------------------------------:
✖ Failed to publish schema
`;

exports[`SINGLE > schema:check should notify user when registry is empty > schemaCheck 1`] = `
:::::::::::::::: CLI SUCCESS OUTPUT :::::::::::::::::

stdout--------------------------------------------:
✔ Schema registry is empty, nothing to compare your schema with.
View full report:
http://__URL__
`;

exports[`SINGLE > schema:check should throw on corrupted schema > schemaCheck 1`] = `
:::::::::::::::: CLI FAILURE OUTPUT :::::::::::::::
exitCode------------------------------------------:
1
stderr--------------------------------------------:
__NONE__
stdout--------------------------------------------:
✖ Detected 1 error

   - Unknown type User.

View full report:
http://__URL__

`;

<<<<<<< HEAD
exports[`'SINGLE' ('legacy') > schema:fetch can fetch a latest schema with target:registry:read access > latest sdl 1`] = `
type Query {
  users: [User!]
}

type User {
  id: ID!
  name: String!
  email: String!
}
`;

exports[`'SINGLE' ('legacy') > schema:fetch can fetch a latest schema with target:registry:read access > schemaPublish 1`] = `
:::::::::::::::: CLI SUCCESS OUTPUT :::::::::::::::::

stdout--------------------------------------------:
✔ Published initial schema.
ℹ Available at http://__URL__
`;

exports[`'SINGLE' ('legacy') > schema:fetch can fetch a schema with target:registry:read access > schemaPublish 1`] = `
:::::::::::::::: CLI SUCCESS OUTPUT :::::::::::::::::

stdout--------------------------------------------:
✔ Published initial schema.
ℹ Available at http://__URL__
`;

exports[`'SINGLE' ('legacy') > schema:publish should see Invalid Token error when token is invalid > schemaPublish 1`] = `
:::::::::::::::: CLI FAILURE OUTPUT :::::::::::::::
exitCode------------------------------------------:
2
stderr--------------------------------------------:
 ›   Error: Invalid token provided
 ›   Reference: __ID__
stdout--------------------------------------------:
✖ Failed to publish schema
`;

exports[`'SINGLE' ('modern') > can publish a schema with breaking, warning and safe changes > schemaCheck 1`] = `
:::::::::::::::: CLI FAILURE OUTPUT :::::::::::::::
exitCode------------------------------------------:
1
stderr--------------------------------------------:
__NONE__
stdout--------------------------------------------:
✖ Detected 1 error

   - Field email was removed from object type User

ℹ Detected 4 changes

   Breaking changes:
   - Field email was removed from object type User
   Safe changes:
   - Enum value VIEWER was added to enum UserRole
   - Field address was added to object type User
   - Field User.role changed type from UserRole to UserRole!

View full report:
http://__URL__

`;

exports[`'SINGLE' ('modern') > can publish a schema with breaking, warning and safe changes > schemaPublish 1`] = `
:::::::::::::::: CLI SUCCESS OUTPUT :::::::::::::::::

stdout--------------------------------------------:
✔ Published initial schema.
ℹ Available at http://__URL__
`;

exports[`'SINGLE' ('modern') > can publish and check a schema with target:registry:read access > schemaCheck (breaking) 1`] = `
:::::::::::::::: CLI FAILURE OUTPUT :::::::::::::::
exitCode------------------------------------------:
1
stderr--------------------------------------------:
__NONE__
stdout--------------------------------------------:
✖ Detected 1 error

   - Field email was removed from object type User

ℹ Detected 1 change

   Breaking changes:
   - Field email was removed from object type User

View full report:
http://__URL__

`;

exports[`'SINGLE' ('modern') > can publish and check a schema with target:registry:read access > schemaCheck (non-breaking) 1`] = `
:::::::::::::::: CLI SUCCESS OUTPUT :::::::::::::::::

stdout--------------------------------------------:
ℹ Detected 1 change

   Safe changes:
   - Field nickname was added to object type User

View full report:
http://__URL__
`;

exports[`'SINGLE' ('modern') > can publish and check a schema with target:registry:read access > schemaPublish 1`] = `
:::::::::::::::: CLI SUCCESS OUTPUT :::::::::::::::::

stdout--------------------------------------------:
✔ Published initial schema.
ℹ Available at http://__URL__
`;

exports[`'SINGLE' ('modern') > publishing invalid schema SDL provides meaningful feedback for the user. > schemaPublish 1`] = `
:::::::::::::::: CLI FAILURE OUTPUT :::::::::::::::
exitCode------------------------------------------:
2
stderr--------------------------------------------:
    Error: The SDL is not valid at line 1, column 1:
     Syntax Error: Unexpected Name "iliketurtles".
stdout--------------------------------------------:
✖ Failed to publish schema
`;

exports[`'SINGLE' ('modern') > schema:check should notify user when registry is empty > schemaCheck 1`] = `
:::::::::::::::: CLI SUCCESS OUTPUT :::::::::::::::::

stdout--------------------------------------------:
✔ Schema registry is empty, nothing to compare your schema with.
View full report:
http://__URL__
`;

exports[`'SINGLE' ('modern') > schema:check should throw on corrupted schema > schemaCheck 1`] = `
:::::::::::::::: CLI FAILURE OUTPUT :::::::::::::::
exitCode------------------------------------------:
1
stderr--------------------------------------------:
__NONE__
stdout--------------------------------------------:
✖ Detected 1 error

   - Unknown type User.

View full report:
http://__URL__

`;

exports[`'SINGLE' ('modern') > schema:fetch can fetch a latest schema with target:registry:read access > latest sdl 1`] = `
type Query {
  users: [User!]
}

type User {
  id: ID!
  name: String!
  email: String!
}
`;

exports[`'SINGLE' ('modern') > schema:fetch can fetch a latest schema with target:registry:read access > schemaPublish 1`] = `
:::::::::::::::: CLI SUCCESS OUTPUT :::::::::::::::::

stdout--------------------------------------------:
✔ Published initial schema.
ℹ Available at http://__URL__
`;

exports[`'SINGLE' ('modern') > schema:fetch can fetch a schema with target:registry:read access > schemaPublish 1`] = `
:::::::::::::::: CLI SUCCESS OUTPUT :::::::::::::::::

stdout--------------------------------------------:
✔ Published initial schema.
ℹ Available at http://__URL__
`;

exports[`'SINGLE' ('modern') > schema:publish should see Invalid Token error when token is invalid > schemaPublish 1`] = `
:::::::::::::::: CLI FAILURE OUTPUT :::::::::::::::
exitCode------------------------------------------:
2
stderr--------------------------------------------:
 ›   Error: Invalid token provided
 ›   Reference: __ID__
stdout--------------------------------------------:
✖ Failed to publish schema
`;

exports[`'STITCHING' ('legacy') > can publish a schema with breaking, warning and safe changes > schemaCheck 1`] = `
:::::::::::::::: CLI FAILURE OUTPUT :::::::::::::::
exitCode------------------------------------------:
1
stderr--------------------------------------------:
__NONE__
stdout--------------------------------------------:
✖ Detected 1 error

   - Field email was removed from object type User

ℹ Detected 4 changes

   Breaking changes:
   - Field email was removed from object type User
   Safe changes:
   - Enum value VIEWER was added to enum UserRole
   - Field address was added to object type User
   - Field User.role changed type from UserRole to UserRole!

View full report:
http://__URL__

`;

exports[`'STITCHING' ('legacy') > can publish a schema with breaking, warning and safe changes > schemaPublish 1`] = `
:::::::::::::::: CLI SUCCESS OUTPUT :::::::::::::::::

stdout--------------------------------------------:
✔ Published initial schema.
ℹ Available at http://__URL__
`;

exports[`'STITCHING' ('legacy') > can publish and check a schema with target:registry:read access > schemaCheck (breaking) 1`] = `
:::::::::::::::: CLI FAILURE OUTPUT :::::::::::::::
exitCode------------------------------------------:
1
stderr--------------------------------------------:
__NONE__
stdout--------------------------------------------:
✖ Detected 1 error

   - Field email was removed from object type User

ℹ Detected 1 change

   Breaking changes:
   - Field email was removed from object type User

View full report:
http://__URL__

`;

exports[`'STITCHING' ('legacy') > can publish and check a schema with target:registry:read access > schemaCheck (non-breaking) 1`] = `
:::::::::::::::: CLI SUCCESS OUTPUT :::::::::::::::::

stdout--------------------------------------------:
ℹ Detected 1 change

   Safe changes:
   - Field nickname was added to object type User

View full report:
http://__URL__
`;

exports[`'STITCHING' ('legacy') > can publish and check a schema with target:registry:read access > schemaPublish 1`] = `
:::::::::::::::: CLI SUCCESS OUTPUT :::::::::::::::::

stdout--------------------------------------------:
✔ Published initial schema.
ℹ Available at http://__URL__
`;

exports[`'STITCHING' ('legacy') > can update the service url and show it in comparison query > schemaPublish (initial) 1`] = `
:::::::::::::::: CLI SUCCESS OUTPUT :::::::::::::::::

stdout--------------------------------------------:
✔ Published initial schema.
ℹ Available at http://__URL__
`;

exports[`'STITCHING' ('legacy') > can update the service url and show it in comparison query > schemaPublish (new) 1`] = `
:::::::::::::::: CLI SUCCESS OUTPUT :::::::::::::::::

stdout--------------------------------------------:
✔ New service url: http://__URL__ (previously: http://__URL__
ℹ Available at http://__URL__
`;

exports[`'STITCHING' ('legacy') > publishing invalid schema SDL provides meaningful feedback for the user. > schemaPublish 1`] = `
:::::::::::::::: CLI FAILURE OUTPUT :::::::::::::::
exitCode------------------------------------------:
2
stderr--------------------------------------------:
    Error: The SDL is not valid at line 1, column 1:
     Syntax Error: Unexpected Name "iliketurtles".
stdout--------------------------------------------:
✖ Failed to publish schema
`;

exports[`'STITCHING' ('legacy') > schema:check should notify user when registry is empty > schemaCheck 1`] = `
:::::::::::::::: CLI SUCCESS OUTPUT :::::::::::::::::

stdout--------------------------------------------:
✔ Schema registry is empty, nothing to compare your schema with.
View full report:
http://__URL__
`;

exports[`'STITCHING' ('legacy') > schema:check should throw on corrupted schema > schemaCheck 1`] = `
:::::::::::::::: CLI FAILURE OUTPUT :::::::::::::::
exitCode------------------------------------------:
1
stderr--------------------------------------------:
__NONE__
stdout--------------------------------------------:
✖ Detected 3 errors

   - Unknown type User.
   - Unknown type: User.
   - Unknown type: User.

View full report:
http://__URL__

`;

exports[`'STITCHING' ('legacy') > schema:fetch can fetch a latest schema with target:registry:read access > latest sdl 1`] = `
type Query {
  users: [User!]
}

type User {
  id: ID!
  name: String!
  email: String!
}
`;

exports[`'STITCHING' ('legacy') > schema:fetch can fetch a latest schema with target:registry:read access > schemaPublish 1`] = `
:::::::::::::::: CLI SUCCESS OUTPUT :::::::::::::::::

stdout--------------------------------------------:
✔ Published initial schema.
ℹ Available at http://__URL__
`;

exports[`'STITCHING' ('legacy') > schema:fetch can fetch a schema with target:registry:read access > schemaPublish 1`] = `
=======
exports[`SINGLE > schema:fetch can fetch a schema with target:registry:read access > schemaPublish 1`] = `
>>>>>>> 0a841870
:::::::::::::::: CLI SUCCESS OUTPUT :::::::::::::::::

stdout--------------------------------------------:
✔ Published initial schema.
ℹ Available at http://__URL__
`;

exports[`SINGLE > schema:publish should see Invalid Token error when token is invalid > schemaPublish 1`] = `
:::::::::::::::: CLI FAILURE OUTPUT :::::::::::::::
exitCode------------------------------------------:
2
stderr--------------------------------------------:
 ›   Error: Invalid token provided
 ›   Reference: __ID__
stdout--------------------------------------------:
✖ Failed to publish schema
`;

exports[`STITCHING > can publish a schema with breaking, warning and safe changes > schemaCheck 1`] = `
:::::::::::::::: CLI FAILURE OUTPUT :::::::::::::::
exitCode------------------------------------------:
1
stderr--------------------------------------------:
__NONE__
stdout--------------------------------------------:
✖ Detected 1 error

   - Field email was removed from object type User

ℹ Detected 4 changes

   Breaking changes:
   - Field email was removed from object type User
   Safe changes:
   - Enum value VIEWER was added to enum UserRole
   - Field address was added to object type User
   - Field User.role changed type from UserRole to UserRole!

View full report:
http://__URL__

`;

exports[`STITCHING > can publish a schema with breaking, warning and safe changes > schemaPublish 1`] = `
:::::::::::::::: CLI SUCCESS OUTPUT :::::::::::::::::

stdout--------------------------------------------:
✔ Published initial schema.
ℹ Available at http://__URL__
`;

exports[`STITCHING > can publish and check a schema with target:registry:read access > schemaCheck (breaking) 1`] = `
:::::::::::::::: CLI FAILURE OUTPUT :::::::::::::::
exitCode------------------------------------------:
1
stderr--------------------------------------------:
__NONE__
stdout--------------------------------------------:
✖ Detected 1 error

   - Field email was removed from object type User

ℹ Detected 1 change

   Breaking changes:
   - Field email was removed from object type User

View full report:
http://__URL__

`;

exports[`STITCHING > can publish and check a schema with target:registry:read access > schemaCheck (non-breaking) 1`] = `
:::::::::::::::: CLI SUCCESS OUTPUT :::::::::::::::::

stdout--------------------------------------------:
ℹ Detected 1 change

   Safe changes:
   - Field nickname was added to object type User

View full report:
http://__URL__
`;

exports[`STITCHING > can publish and check a schema with target:registry:read access > schemaPublish 1`] = `
:::::::::::::::: CLI SUCCESS OUTPUT :::::::::::::::::

stdout--------------------------------------------:
✔ Published initial schema.
ℹ Available at http://__URL__
`;

exports[`STITCHING > can update the service url and show it in comparison query > schemaPublish (initial) 1`] = `
:::::::::::::::: CLI SUCCESS OUTPUT :::::::::::::::::

stdout--------------------------------------------:
✔ Published initial schema.
ℹ Available at http://__URL__
`;

exports[`STITCHING > can update the service url and show it in comparison query > schemaPublish (new) 1`] = `
:::::::::::::::: CLI SUCCESS OUTPUT :::::::::::::::::

stdout--------------------------------------------:
✔ New service url: http://__URL__ (previously: http://__URL__
ℹ Available at http://__URL__
`;

exports[`STITCHING > publishing invalid schema SDL provides meaningful feedback for the user. > schemaPublish 1`] = `
:::::::::::::::: CLI FAILURE OUTPUT :::::::::::::::
exitCode------------------------------------------:
2
stderr--------------------------------------------:
    Error: The SDL is not valid at line 1, column 1:
     Syntax Error: Unexpected Name "iliketurtles".
stdout--------------------------------------------:
✖ Failed to publish schema
`;

exports[`STITCHING > schema:check should notify user when registry is empty > schemaCheck 1`] = `
:::::::::::::::: CLI SUCCESS OUTPUT :::::::::::::::::

stdout--------------------------------------------:
✔ Schema registry is empty, nothing to compare your schema with.
View full report:
http://__URL__
`;

exports[`STITCHING > schema:check should throw on corrupted schema > schemaCheck 1`] = `
:::::::::::::::: CLI FAILURE OUTPUT :::::::::::::::
exitCode------------------------------------------:
1
stderr--------------------------------------------:
__NONE__
stdout--------------------------------------------:
✖ Detected 3 errors

   - Unknown type User.
   - Unknown type: User.
   - Unknown type: User.

View full report:
http://__URL__

`;

<<<<<<< HEAD
exports[`'STITCHING' ('modern') > schema:fetch can fetch a latest schema with target:registry:read access > latest sdl 1`] = `
type Query {
  users: [User!]
}

type User {
  id: ID!
  name: String!
  email: String!
}
`;

exports[`'STITCHING' ('modern') > schema:fetch can fetch a latest schema with target:registry:read access > schemaPublish 1`] = `
:::::::::::::::: CLI SUCCESS OUTPUT :::::::::::::::::

stdout--------------------------------------------:
✔ Published initial schema.
ℹ Available at http://__URL__
`;

exports[`'STITCHING' ('modern') > schema:fetch can fetch a schema with target:registry:read access > schemaPublish 1`] = `
=======
exports[`STITCHING > schema:fetch can fetch a schema with target:registry:read access > schemaPublish 1`] = `
>>>>>>> 0a841870
:::::::::::::::: CLI SUCCESS OUTPUT :::::::::::::::::

stdout--------------------------------------------:
✔ Published initial schema.
ℹ Available at http://__URL__
`;

exports[`STITCHING > schema:publish should see Invalid Token error when token is invalid > schemaPublish 1`] = `
:::::::::::::::: CLI FAILURE OUTPUT :::::::::::::::
exitCode------------------------------------------:
2
stderr--------------------------------------------:
 ›   Error: Invalid token provided
 ›   Reference: __ID__
stdout--------------------------------------------:
✖ Failed to publish schema
`;<|MERGE_RESOLUTION|>--- conflicted
+++ resolved
@@ -111,207 +111,7 @@
 http://__URL__
 `;
 
-<<<<<<< HEAD
-exports[`'FEDERATION' ('legacy') > schema:check should throw on corrupted schema > schemaCheck 1`] = `
-:::::::::::::::: CLI FAILURE OUTPUT :::::::::::::::
-exitCode------------------------------------------:
-1
-stderr--------------------------------------------:
-__NONE__
-stdout--------------------------------------------:
-✖ Detected 3 errors
-
-   - Unknown type: User.
-   - Unknown type User.
-   - Type Query must define one or more fields.
-
-View full report:
-http://__URL__
-
-`;
-
-exports[`'FEDERATION' ('legacy') > schema:fetch can fetch a latest schema with target:registry:read access > latest sdl 1`] = `
-directive @core(as: String, feature: String!, for: core__Purpose) repeatable on SCHEMA
-
-directive @join__field(graph: join__Graph, provides: join__FieldSet, requires: join__FieldSet) on FIELD_DEFINITION
-
-directive @join__graph(name: String!, url: String!) on ENUM_VALUE
-
-directive @join__owner(graph: join__Graph!) on INTERFACE | OBJECT
-
-directive @join__type(graph: join__Graph!, key: join__FieldSet) repeatable on INTERFACE | OBJECT
-
-type Query {
-  users: [User!]
-}
-
-type User {
-  email: String!
-  id: ID!
-  name: String!
-}
-
-enum core__Purpose {
-  """
-  \`EXECUTION\` features provide metadata necessary to for operation execution.
-  """
-  EXECUTION
-
-  """
-  \`SECURITY\` features provide metadata necessary to securely resolve fields.
-  """
-  SECURITY
-}
-
-scalar join__FieldSet
-
-enum join__Graph {
-  TEST
-}
-`;
-
-exports[`'FEDERATION' ('legacy') > schema:fetch can fetch a latest schema with target:registry:read access > schemaPublish 1`] = `
-:::::::::::::::: CLI SUCCESS OUTPUT :::::::::::::::::
-
-stdout--------------------------------------------:
-✔ Published initial schema.
-ℹ Available at http://__URL__
-`;
-
-exports[`'FEDERATION' ('legacy') > schema:fetch can fetch a schema with target:registry:read access > schemaPublish 1`] = `
-:::::::::::::::: CLI SUCCESS OUTPUT :::::::::::::::::
-
-stdout--------------------------------------------:
-✔ Published initial schema.
-ℹ Available at http://__URL__
-`;
-
-exports[`'FEDERATION' ('legacy') > schema:publish should see Invalid Token error when token is invalid > schemaPublish 1`] = `
-:::::::::::::::: CLI FAILURE OUTPUT :::::::::::::::
-exitCode------------------------------------------:
-2
-stderr--------------------------------------------:
- ›   Error: Invalid token provided
- ›   Reference: __ID__
-stdout--------------------------------------------:
-✖ Failed to publish schema
-`;
-
-exports[`'FEDERATION' ('modern') > can publish a schema with breaking, warning and safe changes > schemaCheck 1`] = `
-:::::::::::::::: CLI FAILURE OUTPUT :::::::::::::::
-exitCode------------------------------------------:
-1
-stderr--------------------------------------------:
-__NONE__
-stdout--------------------------------------------:
-✖ Detected 1 error
-
-   - Field email was removed from object type User
-
-ℹ Detected 4 changes
-
-   Breaking changes:
-   - Field email was removed from object type User
-   Safe changes:
-   - Enum value VIEWER was added to enum UserRole
-   - Field address was added to object type User
-   - Field User.role changed type from UserRole to UserRole!
-
-View full report:
-http://__URL__
-
-`;
-
-exports[`'FEDERATION' ('modern') > can publish a schema with breaking, warning and safe changes > schemaPublish 1`] = `
-:::::::::::::::: CLI SUCCESS OUTPUT :::::::::::::::::
-
-stdout--------------------------------------------:
-✔ Published initial schema.
-ℹ Available at http://__URL__
-`;
-
-exports[`'FEDERATION' ('modern') > can publish and check a schema with target:registry:read access > schemaCheck (breaking) 1`] = `
-:::::::::::::::: CLI FAILURE OUTPUT :::::::::::::::
-exitCode------------------------------------------:
-1
-stderr--------------------------------------------:
-__NONE__
-stdout--------------------------------------------:
-✖ Detected 1 error
-
-   - Field email was removed from object type User
-
-ℹ Detected 1 change
-
-   Breaking changes:
-   - Field email was removed from object type User
-
-View full report:
-http://__URL__
-
-`;
-
-exports[`'FEDERATION' ('modern') > can publish and check a schema with target:registry:read access > schemaCheck (non-breaking) 1`] = `
-:::::::::::::::: CLI SUCCESS OUTPUT :::::::::::::::::
-
-stdout--------------------------------------------:
-ℹ Detected 1 change
-
-   Safe changes:
-   - Field nickname was added to object type User
-
-View full report:
-http://__URL__
-`;
-
-exports[`'FEDERATION' ('modern') > can publish and check a schema with target:registry:read access > schemaPublish 1`] = `
-:::::::::::::::: CLI SUCCESS OUTPUT :::::::::::::::::
-
-stdout--------------------------------------------:
-✔ Published initial schema.
-ℹ Available at http://__URL__
-`;
-
-exports[`'FEDERATION' ('modern') > can update the service url and show it in comparison query > schemaPublish (initial) 1`] = `
-:::::::::::::::: CLI SUCCESS OUTPUT :::::::::::::::::
-
-stdout--------------------------------------------:
-✔ Published initial schema.
-ℹ Available at http://__URL__
-`;
-
-exports[`'FEDERATION' ('modern') > can update the service url and show it in comparison query > schemaPublish (new) 1`] = `
-:::::::::::::::: CLI SUCCESS OUTPUT :::::::::::::::::
-
-stdout--------------------------------------------:
-✔ New service url: http://__URL__ (previously: http://__URL__
-ℹ Available at http://__URL__
-`;
-
-exports[`'FEDERATION' ('modern') > publishing invalid schema SDL provides meaningful feedback for the user. > schemaPublish 1`] = `
-:::::::::::::::: CLI FAILURE OUTPUT :::::::::::::::
-exitCode------------------------------------------:
-2
-stderr--------------------------------------------:
-    Error: The SDL is not valid at line 1, column 1:
-     Syntax Error: Unexpected Name "iliketurtles".
-stdout--------------------------------------------:
-✖ Failed to publish schema
-`;
-
-exports[`'FEDERATION' ('modern') > schema:check should notify user when registry is empty > schemaCheck 1`] = `
-:::::::::::::::: CLI SUCCESS OUTPUT :::::::::::::::::
-
-stdout--------------------------------------------:
-✔ Schema registry is empty, nothing to compare your schema with.
-View full report:
-http://__URL__
-`;
-
-exports[`'FEDERATION' ('modern') > schema:check should throw on corrupted schema > schemaCheck 1`] = `
-=======
 exports[`FEDERATION > schema:check should throw on corrupted schema > schemaCheck 1`] = `
->>>>>>> 0a841870
 :::::::::::::::: CLI FAILURE OUTPUT :::::::::::::::
 exitCode------------------------------------------:
 1
@@ -327,8 +127,7 @@
 
 `;
 
-<<<<<<< HEAD
-exports[`'FEDERATION' ('modern') > schema:fetch can fetch a latest schema with target:registry:read access > latest sdl 1`] = `
+exports[`FEDERATION > schema:fetch can fetch a latest schema with target:registry:read access > latest sdl 1`] = `
 type Query {
   users: [User!]
 }
@@ -340,18 +139,15 @@
 }
 `;
 
-exports[`'FEDERATION' ('modern') > schema:fetch can fetch a latest schema with target:registry:read access > schemaPublish 1`] = `
-:::::::::::::::: CLI SUCCESS OUTPUT :::::::::::::::::
-
-stdout--------------------------------------------:
-✔ Published initial schema.
-ℹ Available at http://__URL__
-`;
-
-exports[`'FEDERATION' ('modern') > schema:fetch can fetch a schema with target:registry:read access > schemaPublish 1`] = `
-=======
+exports[`FEDERATION > schema:fetch can fetch a latest schema with target:registry:read access > schemaPublish 1`] = `
+:::::::::::::::: CLI SUCCESS OUTPUT :::::::::::::::::
+
+stdout--------------------------------------------:
+✔ Published initial schema.
+ℹ Available at http://__URL__
+`;
+
 exports[`FEDERATION > schema:fetch can fetch a schema with target:registry:read access > schemaPublish 1`] = `
->>>>>>> 0a841870
 :::::::::::::::: CLI SUCCESS OUTPUT :::::::::::::::::
 
 stdout--------------------------------------------:
@@ -481,8 +277,7 @@
 
 `;
 
-<<<<<<< HEAD
-exports[`'SINGLE' ('legacy') > schema:fetch can fetch a latest schema with target:registry:read access > latest sdl 1`] = `
+exports[`SINGLE > schema:fetch can fetch a latest schema with target:registry:read access > latest sdl 1`] = `
 type Query {
   users: [User!]
 }
@@ -494,23 +289,23 @@
 }
 `;
 
-exports[`'SINGLE' ('legacy') > schema:fetch can fetch a latest schema with target:registry:read access > schemaPublish 1`] = `
-:::::::::::::::: CLI SUCCESS OUTPUT :::::::::::::::::
-
-stdout--------------------------------------------:
-✔ Published initial schema.
-ℹ Available at http://__URL__
-`;
-
-exports[`'SINGLE' ('legacy') > schema:fetch can fetch a schema with target:registry:read access > schemaPublish 1`] = `
-:::::::::::::::: CLI SUCCESS OUTPUT :::::::::::::::::
-
-stdout--------------------------------------------:
-✔ Published initial schema.
-ℹ Available at http://__URL__
-`;
-
-exports[`'SINGLE' ('legacy') > schema:publish should see Invalid Token error when token is invalid > schemaPublish 1`] = `
+exports[`SINGLE > schema:fetch can fetch a latest schema with target:registry:read access > schemaPublish 1`] = `
+:::::::::::::::: CLI SUCCESS OUTPUT :::::::::::::::::
+
+stdout--------------------------------------------:
+✔ Published initial schema.
+ℹ Available at http://__URL__
+`;
+
+exports[`SINGLE > schema:fetch can fetch a schema with target:registry:read access > schemaPublish 1`] = `
+:::::::::::::::: CLI SUCCESS OUTPUT :::::::::::::::::
+
+stdout--------------------------------------------:
+✔ Published initial schema.
+ℹ Available at http://__URL__
+`;
+
+exports[`SINGLE > schema:publish should see Invalid Token error when token is invalid > schemaPublish 1`] = `
 :::::::::::::::: CLI FAILURE OUTPUT :::::::::::::::
 exitCode------------------------------------------:
 2
@@ -521,7 +316,7 @@
 ✖ Failed to publish schema
 `;
 
-exports[`'SINGLE' ('modern') > can publish a schema with breaking, warning and safe changes > schemaCheck 1`] = `
+exports[`STITCHING > can publish a schema with breaking, warning and safe changes > schemaCheck 1`] = `
 :::::::::::::::: CLI FAILURE OUTPUT :::::::::::::::
 exitCode------------------------------------------:
 1
@@ -546,36 +341,36 @@
 
 `;
 
-exports[`'SINGLE' ('modern') > can publish a schema with breaking, warning and safe changes > schemaPublish 1`] = `
-:::::::::::::::: CLI SUCCESS OUTPUT :::::::::::::::::
-
-stdout--------------------------------------------:
-✔ Published initial schema.
-ℹ Available at http://__URL__
-`;
-
-exports[`'SINGLE' ('modern') > can publish and check a schema with target:registry:read access > schemaCheck (breaking) 1`] = `
-:::::::::::::::: CLI FAILURE OUTPUT :::::::::::::::
-exitCode------------------------------------------:
-1
-stderr--------------------------------------------:
-__NONE__
-stdout--------------------------------------------:
-✖ Detected 1 error
-
-   - Field email was removed from object type User
-
-ℹ Detected 1 change
-
-   Breaking changes:
-   - Field email was removed from object type User
-
-View full report:
-http://__URL__
-
-`;
-
-exports[`'SINGLE' ('modern') > can publish and check a schema with target:registry:read access > schemaCheck (non-breaking) 1`] = `
+exports[`STITCHING > can publish a schema with breaking, warning and safe changes > schemaPublish 1`] = `
+:::::::::::::::: CLI SUCCESS OUTPUT :::::::::::::::::
+
+stdout--------------------------------------------:
+✔ Published initial schema.
+ℹ Available at http://__URL__
+`;
+
+exports[`STITCHING > can publish and check a schema with target:registry:read access > schemaCheck (breaking) 1`] = `
+:::::::::::::::: CLI FAILURE OUTPUT :::::::::::::::
+exitCode------------------------------------------:
+1
+stderr--------------------------------------------:
+__NONE__
+stdout--------------------------------------------:
+✖ Detected 1 error
+
+   - Field email was removed from object type User
+
+ℹ Detected 1 change
+
+   Breaking changes:
+   - Field email was removed from object type User
+
+View full report:
+http://__URL__
+
+`;
+
+exports[`STITCHING > can publish and check a schema with target:registry:read access > schemaCheck (non-breaking) 1`] = `
 :::::::::::::::: CLI SUCCESS OUTPUT :::::::::::::::::
 
 stdout--------------------------------------------:
@@ -588,15 +383,31 @@
 http://__URL__
 `;
 
-exports[`'SINGLE' ('modern') > can publish and check a schema with target:registry:read access > schemaPublish 1`] = `
-:::::::::::::::: CLI SUCCESS OUTPUT :::::::::::::::::
-
-stdout--------------------------------------------:
-✔ Published initial schema.
-ℹ Available at http://__URL__
-`;
-
-exports[`'SINGLE' ('modern') > publishing invalid schema SDL provides meaningful feedback for the user. > schemaPublish 1`] = `
+exports[`STITCHING > can publish and check a schema with target:registry:read access > schemaPublish 1`] = `
+:::::::::::::::: CLI SUCCESS OUTPUT :::::::::::::::::
+
+stdout--------------------------------------------:
+✔ Published initial schema.
+ℹ Available at http://__URL__
+`;
+
+exports[`STITCHING > can update the service url and show it in comparison query > schemaPublish (initial) 1`] = `
+:::::::::::::::: CLI SUCCESS OUTPUT :::::::::::::::::
+
+stdout--------------------------------------------:
+✔ Published initial schema.
+ℹ Available at http://__URL__
+`;
+
+exports[`STITCHING > can update the service url and show it in comparison query > schemaPublish (new) 1`] = `
+:::::::::::::::: CLI SUCCESS OUTPUT :::::::::::::::::
+
+stdout--------------------------------------------:
+✔ New service url: http://__URL__ (previously: http://__URL__
+ℹ Available at http://__URL__
+`;
+
+exports[`STITCHING > publishing invalid schema SDL provides meaningful feedback for the user. > schemaPublish 1`] = `
 :::::::::::::::: CLI FAILURE OUTPUT :::::::::::::::
 exitCode------------------------------------------:
 2
@@ -607,7 +418,7 @@
 ✖ Failed to publish schema
 `;
 
-exports[`'SINGLE' ('modern') > schema:check should notify user when registry is empty > schemaCheck 1`] = `
+exports[`STITCHING > schema:check should notify user when registry is empty > schemaCheck 1`] = `
 :::::::::::::::: CLI SUCCESS OUTPUT :::::::::::::::::
 
 stdout--------------------------------------------:
@@ -616,23 +427,25 @@
 http://__URL__
 `;
 
-exports[`'SINGLE' ('modern') > schema:check should throw on corrupted schema > schemaCheck 1`] = `
-:::::::::::::::: CLI FAILURE OUTPUT :::::::::::::::
-exitCode------------------------------------------:
-1
-stderr--------------------------------------------:
-__NONE__
-stdout--------------------------------------------:
-✖ Detected 1 error
+exports[`STITCHING > schema:check should throw on corrupted schema > schemaCheck 1`] = `
+:::::::::::::::: CLI FAILURE OUTPUT :::::::::::::::
+exitCode------------------------------------------:
+1
+stderr--------------------------------------------:
+__NONE__
+stdout--------------------------------------------:
+✖ Detected 3 errors
 
    - Unknown type User.
-
-View full report:
-http://__URL__
-
-`;
-
-exports[`'SINGLE' ('modern') > schema:fetch can fetch a latest schema with target:registry:read access > latest sdl 1`] = `
+   - Unknown type: User.
+   - Unknown type: User.
+
+View full report:
+http://__URL__
+
+`;
+
+exports[`STITCHING > schema:fetch can fetch a latest schema with target:registry:read access > latest sdl 1`] = `
 type Query {
   users: [User!]
 }
@@ -644,23 +457,23 @@
 }
 `;
 
-exports[`'SINGLE' ('modern') > schema:fetch can fetch a latest schema with target:registry:read access > schemaPublish 1`] = `
-:::::::::::::::: CLI SUCCESS OUTPUT :::::::::::::::::
-
-stdout--------------------------------------------:
-✔ Published initial schema.
-ℹ Available at http://__URL__
-`;
-
-exports[`'SINGLE' ('modern') > schema:fetch can fetch a schema with target:registry:read access > schemaPublish 1`] = `
-:::::::::::::::: CLI SUCCESS OUTPUT :::::::::::::::::
-
-stdout--------------------------------------------:
-✔ Published initial schema.
-ℹ Available at http://__URL__
-`;
-
-exports[`'SINGLE' ('modern') > schema:publish should see Invalid Token error when token is invalid > schemaPublish 1`] = `
+exports[`STITCHING > schema:fetch can fetch a latest schema with target:registry:read access > schemaPublish 1`] = `
+:::::::::::::::: CLI SUCCESS OUTPUT :::::::::::::::::
+
+stdout--------------------------------------------:
+✔ Published initial schema.
+ℹ Available at http://__URL__
+`;
+
+exports[`STITCHING > schema:fetch can fetch a schema with target:registry:read access > schemaPublish 1`] = `
+:::::::::::::::: CLI SUCCESS OUTPUT :::::::::::::::::
+
+stdout--------------------------------------------:
+✔ Published initial schema.
+ℹ Available at http://__URL__
+`;
+
+exports[`STITCHING > schema:publish should see Invalid Token error when token is invalid > schemaPublish 1`] = `
 :::::::::::::::: CLI FAILURE OUTPUT :::::::::::::::
 exitCode------------------------------------------:
 2
@@ -669,347 +482,4 @@
  ›   Reference: __ID__
 stdout--------------------------------------------:
 ✖ Failed to publish schema
-`;
-
-exports[`'STITCHING' ('legacy') > can publish a schema with breaking, warning and safe changes > schemaCheck 1`] = `
-:::::::::::::::: CLI FAILURE OUTPUT :::::::::::::::
-exitCode------------------------------------------:
-1
-stderr--------------------------------------------:
-__NONE__
-stdout--------------------------------------------:
-✖ Detected 1 error
-
-   - Field email was removed from object type User
-
-ℹ Detected 4 changes
-
-   Breaking changes:
-   - Field email was removed from object type User
-   Safe changes:
-   - Enum value VIEWER was added to enum UserRole
-   - Field address was added to object type User
-   - Field User.role changed type from UserRole to UserRole!
-
-View full report:
-http://__URL__
-
-`;
-
-exports[`'STITCHING' ('legacy') > can publish a schema with breaking, warning and safe changes > schemaPublish 1`] = `
-:::::::::::::::: CLI SUCCESS OUTPUT :::::::::::::::::
-
-stdout--------------------------------------------:
-✔ Published initial schema.
-ℹ Available at http://__URL__
-`;
-
-exports[`'STITCHING' ('legacy') > can publish and check a schema with target:registry:read access > schemaCheck (breaking) 1`] = `
-:::::::::::::::: CLI FAILURE OUTPUT :::::::::::::::
-exitCode------------------------------------------:
-1
-stderr--------------------------------------------:
-__NONE__
-stdout--------------------------------------------:
-✖ Detected 1 error
-
-   - Field email was removed from object type User
-
-ℹ Detected 1 change
-
-   Breaking changes:
-   - Field email was removed from object type User
-
-View full report:
-http://__URL__
-
-`;
-
-exports[`'STITCHING' ('legacy') > can publish and check a schema with target:registry:read access > schemaCheck (non-breaking) 1`] = `
-:::::::::::::::: CLI SUCCESS OUTPUT :::::::::::::::::
-
-stdout--------------------------------------------:
-ℹ Detected 1 change
-
-   Safe changes:
-   - Field nickname was added to object type User
-
-View full report:
-http://__URL__
-`;
-
-exports[`'STITCHING' ('legacy') > can publish and check a schema with target:registry:read access > schemaPublish 1`] = `
-:::::::::::::::: CLI SUCCESS OUTPUT :::::::::::::::::
-
-stdout--------------------------------------------:
-✔ Published initial schema.
-ℹ Available at http://__URL__
-`;
-
-exports[`'STITCHING' ('legacy') > can update the service url and show it in comparison query > schemaPublish (initial) 1`] = `
-:::::::::::::::: CLI SUCCESS OUTPUT :::::::::::::::::
-
-stdout--------------------------------------------:
-✔ Published initial schema.
-ℹ Available at http://__URL__
-`;
-
-exports[`'STITCHING' ('legacy') > can update the service url and show it in comparison query > schemaPublish (new) 1`] = `
-:::::::::::::::: CLI SUCCESS OUTPUT :::::::::::::::::
-
-stdout--------------------------------------------:
-✔ New service url: http://__URL__ (previously: http://__URL__
-ℹ Available at http://__URL__
-`;
-
-exports[`'STITCHING' ('legacy') > publishing invalid schema SDL provides meaningful feedback for the user. > schemaPublish 1`] = `
-:::::::::::::::: CLI FAILURE OUTPUT :::::::::::::::
-exitCode------------------------------------------:
-2
-stderr--------------------------------------------:
-    Error: The SDL is not valid at line 1, column 1:
-     Syntax Error: Unexpected Name "iliketurtles".
-stdout--------------------------------------------:
-✖ Failed to publish schema
-`;
-
-exports[`'STITCHING' ('legacy') > schema:check should notify user when registry is empty > schemaCheck 1`] = `
-:::::::::::::::: CLI SUCCESS OUTPUT :::::::::::::::::
-
-stdout--------------------------------------------:
-✔ Schema registry is empty, nothing to compare your schema with.
-View full report:
-http://__URL__
-`;
-
-exports[`'STITCHING' ('legacy') > schema:check should throw on corrupted schema > schemaCheck 1`] = `
-:::::::::::::::: CLI FAILURE OUTPUT :::::::::::::::
-exitCode------------------------------------------:
-1
-stderr--------------------------------------------:
-__NONE__
-stdout--------------------------------------------:
-✖ Detected 3 errors
-
-   - Unknown type User.
-   - Unknown type: User.
-   - Unknown type: User.
-
-View full report:
-http://__URL__
-
-`;
-
-exports[`'STITCHING' ('legacy') > schema:fetch can fetch a latest schema with target:registry:read access > latest sdl 1`] = `
-type Query {
-  users: [User!]
-}
-
-type User {
-  id: ID!
-  name: String!
-  email: String!
-}
-`;
-
-exports[`'STITCHING' ('legacy') > schema:fetch can fetch a latest schema with target:registry:read access > schemaPublish 1`] = `
-:::::::::::::::: CLI SUCCESS OUTPUT :::::::::::::::::
-
-stdout--------------------------------------------:
-✔ Published initial schema.
-ℹ Available at http://__URL__
-`;
-
-exports[`'STITCHING' ('legacy') > schema:fetch can fetch a schema with target:registry:read access > schemaPublish 1`] = `
-=======
-exports[`SINGLE > schema:fetch can fetch a schema with target:registry:read access > schemaPublish 1`] = `
->>>>>>> 0a841870
-:::::::::::::::: CLI SUCCESS OUTPUT :::::::::::::::::
-
-stdout--------------------------------------------:
-✔ Published initial schema.
-ℹ Available at http://__URL__
-`;
-
-exports[`SINGLE > schema:publish should see Invalid Token error when token is invalid > schemaPublish 1`] = `
-:::::::::::::::: CLI FAILURE OUTPUT :::::::::::::::
-exitCode------------------------------------------:
-2
-stderr--------------------------------------------:
- ›   Error: Invalid token provided
- ›   Reference: __ID__
-stdout--------------------------------------------:
-✖ Failed to publish schema
-`;
-
-exports[`STITCHING > can publish a schema with breaking, warning and safe changes > schemaCheck 1`] = `
-:::::::::::::::: CLI FAILURE OUTPUT :::::::::::::::
-exitCode------------------------------------------:
-1
-stderr--------------------------------------------:
-__NONE__
-stdout--------------------------------------------:
-✖ Detected 1 error
-
-   - Field email was removed from object type User
-
-ℹ Detected 4 changes
-
-   Breaking changes:
-   - Field email was removed from object type User
-   Safe changes:
-   - Enum value VIEWER was added to enum UserRole
-   - Field address was added to object type User
-   - Field User.role changed type from UserRole to UserRole!
-
-View full report:
-http://__URL__
-
-`;
-
-exports[`STITCHING > can publish a schema with breaking, warning and safe changes > schemaPublish 1`] = `
-:::::::::::::::: CLI SUCCESS OUTPUT :::::::::::::::::
-
-stdout--------------------------------------------:
-✔ Published initial schema.
-ℹ Available at http://__URL__
-`;
-
-exports[`STITCHING > can publish and check a schema with target:registry:read access > schemaCheck (breaking) 1`] = `
-:::::::::::::::: CLI FAILURE OUTPUT :::::::::::::::
-exitCode------------------------------------------:
-1
-stderr--------------------------------------------:
-__NONE__
-stdout--------------------------------------------:
-✖ Detected 1 error
-
-   - Field email was removed from object type User
-
-ℹ Detected 1 change
-
-   Breaking changes:
-   - Field email was removed from object type User
-
-View full report:
-http://__URL__
-
-`;
-
-exports[`STITCHING > can publish and check a schema with target:registry:read access > schemaCheck (non-breaking) 1`] = `
-:::::::::::::::: CLI SUCCESS OUTPUT :::::::::::::::::
-
-stdout--------------------------------------------:
-ℹ Detected 1 change
-
-   Safe changes:
-   - Field nickname was added to object type User
-
-View full report:
-http://__URL__
-`;
-
-exports[`STITCHING > can publish and check a schema with target:registry:read access > schemaPublish 1`] = `
-:::::::::::::::: CLI SUCCESS OUTPUT :::::::::::::::::
-
-stdout--------------------------------------------:
-✔ Published initial schema.
-ℹ Available at http://__URL__
-`;
-
-exports[`STITCHING > can update the service url and show it in comparison query > schemaPublish (initial) 1`] = `
-:::::::::::::::: CLI SUCCESS OUTPUT :::::::::::::::::
-
-stdout--------------------------------------------:
-✔ Published initial schema.
-ℹ Available at http://__URL__
-`;
-
-exports[`STITCHING > can update the service url and show it in comparison query > schemaPublish (new) 1`] = `
-:::::::::::::::: CLI SUCCESS OUTPUT :::::::::::::::::
-
-stdout--------------------------------------------:
-✔ New service url: http://__URL__ (previously: http://__URL__
-ℹ Available at http://__URL__
-`;
-
-exports[`STITCHING > publishing invalid schema SDL provides meaningful feedback for the user. > schemaPublish 1`] = `
-:::::::::::::::: CLI FAILURE OUTPUT :::::::::::::::
-exitCode------------------------------------------:
-2
-stderr--------------------------------------------:
-    Error: The SDL is not valid at line 1, column 1:
-     Syntax Error: Unexpected Name "iliketurtles".
-stdout--------------------------------------------:
-✖ Failed to publish schema
-`;
-
-exports[`STITCHING > schema:check should notify user when registry is empty > schemaCheck 1`] = `
-:::::::::::::::: CLI SUCCESS OUTPUT :::::::::::::::::
-
-stdout--------------------------------------------:
-✔ Schema registry is empty, nothing to compare your schema with.
-View full report:
-http://__URL__
-`;
-
-exports[`STITCHING > schema:check should throw on corrupted schema > schemaCheck 1`] = `
-:::::::::::::::: CLI FAILURE OUTPUT :::::::::::::::
-exitCode------------------------------------------:
-1
-stderr--------------------------------------------:
-__NONE__
-stdout--------------------------------------------:
-✖ Detected 3 errors
-
-   - Unknown type User.
-   - Unknown type: User.
-   - Unknown type: User.
-
-View full report:
-http://__URL__
-
-`;
-
-<<<<<<< HEAD
-exports[`'STITCHING' ('modern') > schema:fetch can fetch a latest schema with target:registry:read access > latest sdl 1`] = `
-type Query {
-  users: [User!]
-}
-
-type User {
-  id: ID!
-  name: String!
-  email: String!
-}
-`;
-
-exports[`'STITCHING' ('modern') > schema:fetch can fetch a latest schema with target:registry:read access > schemaPublish 1`] = `
-:::::::::::::::: CLI SUCCESS OUTPUT :::::::::::::::::
-
-stdout--------------------------------------------:
-✔ Published initial schema.
-ℹ Available at http://__URL__
-`;
-
-exports[`'STITCHING' ('modern') > schema:fetch can fetch a schema with target:registry:read access > schemaPublish 1`] = `
-=======
-exports[`STITCHING > schema:fetch can fetch a schema with target:registry:read access > schemaPublish 1`] = `
->>>>>>> 0a841870
-:::::::::::::::: CLI SUCCESS OUTPUT :::::::::::::::::
-
-stdout--------------------------------------------:
-✔ Published initial schema.
-ℹ Available at http://__URL__
-`;
-
-exports[`STITCHING > schema:publish should see Invalid Token error when token is invalid > schemaPublish 1`] = `
-:::::::::::::::: CLI FAILURE OUTPUT :::::::::::::::
-exitCode------------------------------------------:
-2
-stderr--------------------------------------------:
- ›   Error: Invalid token provided
- ›   Reference: __ID__
-stdout--------------------------------------------:
-✖ Failed to publish schema
 `;