--- conflicted
+++ resolved
@@ -24,18 +24,9 @@
   """
   Delivery estimates for a given zip code (requires dimensions data)
   """
-<<<<<<< HEAD
-  delivery(
-    """
-    Zip code for delivery estimate calculation
-    """
-    zip: String
-  ): DeliveryEstimates @requires(fields: "dimensions { size weight }")
-=======
   delivery(zip: String): DeliveryEstimates
     @requires(fields: "dimensions { size weight }")
     @meta(name: "priority", content: "tier2")
->>>>>>> 4d302c9d
 }
 
 """
